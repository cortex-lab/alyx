#!/usr/bin/env python3
import numpy as np

from django.core.management import call_command
from django.db.models import CharField, Q
from django.db.models.functions import Concat

from subjects.models import Subject, Project, SubjectRequest
from actions.models import Session, Surgery, NotificationRule, Notification
from misc.models import Lab, LabMember, LabLocation, Note
from data.models import Dataset, DatasetType, DataRepository, FileRecord
from experiments.models import ProbeInsertion, TrajectoryEstimate
from jobs.models import Task
from alyx.base import flatten

CORTEX_LAB_PK = '4027da48-7be3-43ec-a222-f75dffe36872'
json_file_out = '../scripts/sync_ucl/cortexlab_pruned.json'


<<<<<<< HEAD
# Filter for sessions containing an IBL project
ibl_proj = Q(projects__name__icontains='ibl')
=======
# Since we currently still use both the project and the projects field, we need to filter for
# either containing an IBL project
ibl_proj = (Q(project__name__icontains='ibl') | Q(projects__name__icontains='ibl') |
            Q(project__name='practice') | Q(projects__name='practice'))
>>>>>>> dbde2463
ses = Session.objects.using('cortexlab').filter(ibl_proj)
# remove all subjects that never had anything to do with IBL
sub_ibl = list(ses.values_list('subject', flat=True))
sub_ibl += list(Subject.objects.values_list('pk', flat=True))
sub_ibl += list(Subject.objects.using('cortexlab').filter(ibl_proj).values_list('pk', flat=True))
Subject.objects.using('cortexlab').exclude(pk__in=sub_ibl).delete()

# then remove base Sessions
Session.objects.using('cortexlab').filter(type='Base').delete()

# remove the subject requests
SubjectRequest.objects.using('cortexlab').all().delete()

# remove all sessions that are not part of IBL project
Session.objects.using('cortexlab').exclude(ibl_proj).delete()

# also if cortexlab sessions have been removed on the server, remove them
ses_ucl = Session.objects.using('cortexlab').all().values_list('pk', flat=True)
ses_loc2remove = Session.objects.filter(lab__pk='4027da48-7be3-43ec-a222-f75dffe36872')\
    .exclude(pk__in=list(ses_ucl))
# but keep histology sessions
ses_loc2remove = ses_loc2remove.exclude(task_protocol__startswith='SWC_Histology_Serial2P')
ses_loc2remove.delete()

# the sessions should also have the cortexlab lab field properly labeled before import
if Lab.objects.using('cortexlab').filter(name='cortexlab').count() == 0:
    lab_dict = {'pk': CORTEX_LAB_PK,
                'name': 'cortexlab'}
    lab = Lab.objects.using('cortexlab').create(**lab_dict)
    lab.save()
else:
    lab = Lab.objects.using('cortexlab').get(name='cortexlab')
ses = Session.objects.using('cortexlab').all()
ses.update(lab=lab)

# the lablocations should have the lab field set to cortexlab
LabLocation.objects.using('cortexlab').update(lab=lab)

# we want to make sure that no other dataset type than those defined in IBL are imported
dtypes = [dt[0] for dt in DatasetType.objects.all().values_list('name')]
Dataset.objects.using('cortexlab').exclude(dataset_type__name__in=dtypes).delete()
Dataset.objects.using('cortexlab').filter(dataset_type__name='Unknown').delete()
Dataset.objects.using('cortexlab').filter(dataset_type__name='unknown').delete()

# we want to make sure that no other file record than the ones in already existing repositories
# are imported
repos = list(DataRepository.objects.all().values_list('pk', flat=True))
FileRecord.objects.using('cortexlab').exclude(data_repository__in=repos).delete()
DataRepository.objects.using('cortexlab').exclude(pk__in=repos).delete()

# sync the datasets


# import projects from cortexlab. remove those that don't correspond to any session
pk_projs = list(filter(None, flatten(ses_ucl.values_list('projects').distinct())))
pk_projs += list(Project.objects.values_list('pk', flat=True))

Project.objects.using('cortexlab').exclude(pk__in=pk_projs).delete()

# only imports users that are relevant to IBL
users_to_import = ['cyrille', 'Gaelle', 'kenneth', 'lauren', 'matteo', 'miles', 'nick', 'olivier',
                   'Karolina_Socha', 'Hamish', 'laura', 'niccolo', 'SamuelP', 'miriam.jansen',
                   'carolina.quadrado']
users_to_leave = LabMember.objects.using('cortexlab').exclude(username__in=users_to_import)
users_to_keep = Dataset.objects.using('cortexlab').values_list('created_by', flat=True).distinct()
users_to_leave = users_to_leave.exclude(pk__in=users_to_keep)
users_to_keep = Session.objects.using('cortexlab').values_list('users', flat=True)
users_to_leave = users_to_leave.exclude(pk__in=users_to_keep)
users_to_keep = Subject.objects.using('cortexlab').values_list('responsible_user', flat=True)
users_to_leave = users_to_leave.exclude(pk__in=users_to_keep)
users_to_keep = Surgery.objects.using('cortexlab').values_list('users', flat=True)
users_to_leave = users_to_leave.exclude(pk__in=users_to_keep)
users_to_leave.delete()

# remove notification rules from cortexlab and notifications that haven't been sent yet
NotificationRule.objects.using('cortexlab').all().delete()
Notification.objects.using('cortexlab').filter(sent_at__isnull=True).delete()

"""
probe insertion objects may have been updated upstreams. In this case the insertion update MO
was to delete the probe insertion before repopulating downstream tables. This creates
an integrity error on import. To avoid this the duplicate insertions have to be removed
from cortex lab before import. IBL always priority.
Sometimes there are some trajectories estimates in the cortexlab that is not in IBL, in this case
create them
"""
session_pname = set(ProbeInsertion.objects.using('cortexlab').values_list('session', 'name')
                    ).intersection(set(ProbeInsertion.objects.values_list('session', 'name')))
for sp in session_pname:
    pi_cortexlab = ProbeInsertion.objects.using('cortexlab').get(session=sp[0], name=sp[1])
    pi_ibl = ProbeInsertion.objects.get(session=sp[0], name=sp[1])
    for traj_c in pi_cortexlab.trajectory_estimate.all():
        traj_i = pi_ibl.trajectory_estimate.filter(provenance=traj_c.provenance)
        if traj_i.count() == 0:
            t = traj_c.__dict__.copy()
            t.pop('_state')
            t['probe_insertion_id'] = pi_ibl.id
            TrajectoryEstimate.objects.create(**t)
    pi_cortexlab.delete()

"""
Sync the datasets 1/3. Compute primary keys
"""

dfields = ('session', 'collection', 'name', 'revision')
# Primary keys of all datasets in cortexlab database
cds_pk = set(Dataset.objects.using('cortexlab').values_list('pk', flat=True))
# Primary keys of all datasets with lab name cortexlab in ibl database
ids_pk = set(Dataset.objects.filter(session__lab__name='cortexlab').values_list('pk', flat=True))

"""
Sync the datasets 2/3. Set(IBL) - Set(Cortexlab)
Look for duplicates. If for one reason or another a file has been created
on the IBL database and cortexlab (new dataset patch), there will be a consistency error.
In this case we remove the offending datasets from IBL: the UCL version always has priority
(at some point using pandas might be much easier and legible)
"""
# Here we are looking for duplicated that DO NOT have the same primary key, but the same session,
# collection, name and revision.
# Find the datasets that only exist in the IBL database, load session, collection and name
pk2check = ids_pk.difference(cds_pk)
ibl_datasets = Dataset.objects.filter(pk__in=pk2check)
ids = ibl_datasets.values_list(*dfields)
# Again load all datasets from cortexlab database, this time with session, collection and name
cds = Dataset.objects.using('cortexlab').values_list(*dfields)

# Check for duplicates with the same session, collection and name
duplicates = set(cds).intersection(ids)
# there should not be a whole lot of them so loop
for dup in duplicates:
    # Get the full dataset entry from the ibl database and delete
    dset = ibl_datasets.get(session=dup[0], collection=dup[1], name=dup[2], revision=dup[3])
    dset.delete()

"""
Sync the datasets 3/3. Set(IBL) intersection Set(Cortexlab)
If a dataset already exist on both database but has a different hash
then it means its' been patched. In this case we get the latest dataset as per the auto-update
and set IBL filerecord to exist=False and reset the json field
(at some point using pandas might be much easier and legible)
"""
dfields = ('pk', 'hash')

set_cortex_lab_only = cds_pk.difference(ids_pk)
set_ibl_only = ids_pk.difference(cds_pk)
# get the interection querysets
cqs = (Dataset
       .objects
       .using('cortexlab')
       .exclude(pk__in=set_cortex_lab_only)
       .order_by('pk')
       .values_list(*dfields))
iqs = (Dataset
       .objects
       .filter(session__lab__name='cortexlab')
       .exclude(pk__in=set_ibl_only)
       .order_by('pk')
       .values_list(*dfields))

# manual check but this is expensive
# assert len(set(iqs).difference(set(cqs))) == len(set(cqs).difference(set(iqs)))

# this is the set of pks for which there is a md5 mismatch - for all the others, do not import
# anything by deleting many datasets from the cortexlab database
dpk = [s[0] for s in set(cds).difference(set(ids))]
Dataset.objects.using('cortexlab').exclude(pk__in=set_cortex_lab_only.union(dpk)).delete()


dfields = ('pk', 'hash', 'auto_datetime')
cqs_md5 = Dataset.objects.using('cortexlab').filter(pk__in=dpk).order_by('pk')
iqs_md5 = Dataset.objects.filter(session__lab__name='cortexlab', pk__in=dpk).order_by('pk')

ti = np.array(iqs_md5.values_list('auto_datetime', flat=True)).astype(np.datetime64)
tc = np.array(cqs_md5.values_list('auto_datetime', flat=True)).astype(np.datetime64)
# those are the indices where the autodatetime from IBL is posterior to cortexlab - do not import
# by deleting the datasets from the cortexlab database
ind_ibl = np.where(ti >= tc)[0]
pk2remove = list(np.array(iqs_md5.values_list('pk', flat=True))[ind_ibl])
Dataset.objects.using('cortexlab').filter(pk__in=pk2remove).delete()
# for those that will imported from UCL, set the file record status to exist=False fr the local
# server file records
ind_ucl = np.where(tc > ti)[0]
pk2import = list(np.array(iqs_md5.values_list('pk', flat=True))[ind_ucl])
FileRecord.objects.filter(dataset__in=pk2import).update(exists=False, json=None)

"""
Sync the tasks 1/2: For DLC tasks there might be duplicates, as we sometimes run them as batch on
remote servers.
For those import the cortexlab tasks unless there is a NEWER version in the ibl database
"""
task_names_to_check = ['TrainingDLC', 'EphysDLC']
dfields = ('session_id', 'name', 'arguments')

# remove duplicates from cortexlab if any
qs_cortex = Task.objects.using('cortexlab').filter(name__in=task_names_to_check)
qs_cortex = qs_cortex.distinct(*dfields)
# this line is needed to allow sorting down the line and avoid SQL distinct on sorting error
qs_cortex = Task.objects.using('cortexlab').filter(id__in=qs_cortex.values_list('id', flat=True))

# annotate the querysets with compound fields to run bulk queries
qs_ibl = Task.objects.filter(session__lab__name='cortexlab').filter(name__in=task_names_to_check)
qs_ibl = qs_ibl.annotate(eid_name_args=Concat(*dfields, output_field=CharField()))
qs_cortex = qs_cortex.annotate(eid_name_args=Concat(*dfields, output_field=CharField()))
eid_name_args = (set(qs_cortex.values_list('eid_name_args'))
                 .intersection(qs_cortex.values_list('eid_name_args')))

dlc_cortex = qs_cortex.filter(eid_name_args__in=eid_name_args).order_by('eid_name_args')
dlc_ibl = (qs_ibl
           .filter(name__in=task_names_to_check, eid_name_args__in=eid_name_args)
           .order_by('eid_name_args'))

times_cortex = np.array(dlc_cortex.values_list('datetime', flat=True)).astype(np.datetime64)
times_ibl = np.array(dlc_ibl.values_list('datetime', flat=True)).astype(np.datetime64)
# Indices where datetime from IBL is newer than cortexlab -- do not import by deleting the datasets
# from cortexlab db
# Indices where datetime from IBL is older than cortexlab -- delete from ibl db
keep_ibl = np.where(times_ibl >= times_cortex)[0]
keep_cortex = np.where(times_ibl < times_cortex)[0]
pk_del_cortex = list(np.array(dlc_cortex.values_list('pk', flat=True))[keep_ibl])
pk_del_ibl = list(np.array(dlc_ibl.values_list('pk', flat=True))[keep_cortex])
Task.objects.using('cortexlab').filter(pk__in=pk_del_cortex, name__in=task_names_to_check).delete()
Task.objects.filter(pk__in=pk_del_ibl, name__in=task_names_to_check).delete()

"""
Sync the tasks 2/2: For all other tasks, make sure there are no duplicate tasks with different ids
that have been made on IBL and cortex lab database. In the case of duplicates cortex lab database
are kept and IBL deleted
"""
task_names_to_exclude = ['TrainingDLC', 'EphysDLC']
cortex_eids = (Task
               .objects
               .using('cortexlab')
               .exclude(name__in=task_names_to_exclude)
               .values_list('session', flat=True))
ibl_eids = Task.objects.all().filter(session__lab__name='cortexlab').exclude(
    name__in=task_names_to_exclude).values_list('session', flat=True)
# finds eids that have tasks on both ibl and cortex lab database
overlap_eids = set(cortex_eids).intersection(ibl_eids)

dfields = ('id', 'name', 'session')
task_cortex = (Task
               .objects
               .using('cortexlab')
               .filter(session__in=overlap_eids)
               .exclude(name__in=task_names_to_exclude))
cids = task_cortex.values_list(*dfields)

task_ibl = (Task
            .objects
            .all()
            .filter(session__in=overlap_eids)
            .exclude(name__in=task_names_to_exclude))
ids = task_ibl.values_list(*dfields)

# find the tasks that are not common to both
different = set(cids).symmetric_difference(ids)

# find only those that are on the IBL database
duplicates = different.intersection(ids)

# delete the duplicates
for dup in duplicates:
    ts = task_ibl.get(id=dup[0], name=dup[1], session=dup[2])
    ts.delete()

"""
Sync the notes. When a note is updated (in the behaviour criteria tracking) it is deleted and
created anew. The problem is this will create many duplicates on the IBL side after import.
Here we look for all of the notes that are present on IBL and remove those that are not in UCL
"""
ibl_notes = Note.objects.filter(object_id__in=Subject.objects.filter(lab=CORTEX_LAB_PK))
ucl_notes = (Note
             .objects
             .using('cortexlab')
             .filter(object_id__in=Subject.objects.filter(lab=CORTEX_LAB_PK)))
ibl_notes.exclude(pk__in=list(ucl_notes.values_list('pk', flat=True))).count()

"""
Export all the pruned cortexlab database as Json so it can be loaded back into the IBL one
those are the init fixtures that could have different names depending on the location
(ibl_cortexlab versus cortexlab for example)
they share primary keys accross databases but not necessarily the other fields
"""

init_fixtures = ['data.dataformat',
                 'data.datarepositorytype',
                 'data.datasettype',
                 'misc.lab',
                 #  'subjects.project',
                 #  'actions.proceduretype',
                 #  'actions.watertype',
                 ]

# those are system fixtures and should not be migrated
system_excludes = ['admin.logentry',
                   'auth.group',
                   'authtoken.token',
                   'contenttypes',
                   'auth.permission',
                   'reversion.version',
                   'reversion.revision',
                   'sessions.session']

excludes = []
excludes.extend(init_fixtures)
excludes.extend(system_excludes)

with open(json_file_out, 'w') as out:  # Point stdout at a file for dumping data to.
    call_command('dumpdata', format='json', indent=1, stdout=out, database='cortexlab',
                 exclude=excludes)
# ./manage.py dumpdata -e contenttypes -e auth.permission -e reversion.version
# -e reversion.revision -e admin.logentry -e authtoken.token -e auth.group --indent 1
# --database cortexlab -o ../scripts/sync_ucl/cortexlab.json<|MERGE_RESOLUTION|>--- conflicted
+++ resolved
@@ -17,15 +17,8 @@
 json_file_out = '../scripts/sync_ucl/cortexlab_pruned.json'
 
 
-<<<<<<< HEAD
 # Filter for sessions containing an IBL project
-ibl_proj = Q(projects__name__icontains='ibl')
-=======
-# Since we currently still use both the project and the projects field, we need to filter for
-# either containing an IBL project
-ibl_proj = (Q(project__name__icontains='ibl') | Q(projects__name__icontains='ibl') |
-            Q(project__name='practice') | Q(projects__name='practice'))
->>>>>>> dbde2463
+ibl_proj = Q(projects__name__icontains='ibl') | Q(projects__name='practice')
 ses = Session.objects.using('cortexlab').filter(ibl_proj)
 # remove all subjects that never had anything to do with IBL
 sub_ibl = list(ses.values_list('subject', flat=True))
