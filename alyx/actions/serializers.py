--- conflicted
+++ resolved
@@ -100,8 +100,6 @@
 
 class SessionDetailSerializer(BaseActionSerializer):
 
-<<<<<<< HEAD
-=======
     exp_metadata_related = ExpMetadataSummarySerializer(many=True, read_only=True)
     data_dataset_session_related = SessionDatasetsSerializer(read_only=True, many=True)
 
@@ -116,17 +114,12 @@
         )
         return queryset
 
->>>>>>> e8c628ca
     class Meta:
         model = Session
         fields = ('subject', 'users', 'location', 'procedures',
                   'narrative', 'start_time', 'end_time', 'url', 'json',
-<<<<<<< HEAD
-                  'parent_session')
-=======
                   'data_dataset_session_related',
                   'parent_session', 'exp_metadata_related')
->>>>>>> e8c628ca
 
 
 class WeighingListSerializer(serializers.HyperlinkedModelSerializer):
