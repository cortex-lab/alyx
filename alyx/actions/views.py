--- conflicted
+++ resolved
@@ -369,17 +369,10 @@
     -   **histology**: returns sessions for which the subject has an histology session:
         `/sessions?histology=True`
     -   **django**: generic filter allowing lookups (same syntax as json filter)
-<<<<<<< HEAD
-        `/sessions?django=projects__name__icontains,matlab
+        `/sessions?django=projects__name__icontains,matlab`
         filters sessions that have matlab in the project names
-        `/sessions?django=~projects__name__icontains,matlab
+        `/sessions?django=~projects__name__icontains,matlab`
         does the exclusive set: filters sessions that do not have matlab in the project names
-=======
-        `/sessions?django=project__name__icontains,matlab`
-        filters sessions that have matlab in the project name
-        `/sessions?django=~project__name__icontains,matlab`
-        does the exclusive set: filters sessions that do not have matlab in the project name
->>>>>>> dbde2463
 
     [===> session model reference](/admin/doc/models/actions.session)
     """
