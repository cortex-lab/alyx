import logging

from django import forms
from django.contrib import admin
from django.contrib.auth import get_user_model
from django.db.models import Case, When
from django.urls import reverse
from django.utils.html import format_html
from django_admin_listfilter_dropdown.filters import RelatedDropdownFilter
from rangefilter.filter import DateRangeFilter

from alyx.base import (BaseAdmin, DefaultListFilter, BaseInlineAdmin,
                       get_admin_url)
from .models import (OtherAction, ProcedureType, Session, Surgery, VirusInjection,
                     WaterAdministration, WaterRestriction, Weighing, WaterType,
                     Notification, NotificationRule, Cull, CullReason, CullMethod,
                     )
from data.models import Dataset
from misc.admin import NoteInline
from subjects.models import Subject
from .water_control import WaterControl

logger = logging.getLogger(__name__)


# Filters
# ------------------------------------------------------------------------------------------------

class ResponsibleUserListFilter(DefaultListFilter):
    title = 'responsible user'
    parameter_name = 'responsible_user'

    def lookups(self, request, model_admin):
        return (
            (None, 'Me'),
            ('all', 'All'),
        )

    def queryset(self, request, queryset):
        if self.value() is None:
            return queryset.filter(subject__responsible_user=request.user)
        elif self.value == 'all':
            return queryset.all()


class SubjectAliveListFilter(DefaultListFilter):
    title = 'alive'
    parameter_name = 'alive'

    def lookups(self, request, model_admin):
        return (
            (None, 'Yes'),
            ('n', 'No'),
            ('all', 'All'),
        )

    def queryset(self, request, queryset):
        if self.value() is None:
            return queryset.filter(subject__cull__isnull=True)
        if self.value() == 'n':
            return queryset.exclude(subject__cull__isnull=True)
        elif self.value == 'all':
            return queryset.all()


class ActiveFilter(DefaultListFilter):
    title = 'active'
    parameter_name = 'active'

    def lookups(self, request, model_admin):
        return (
            (None, 'All'),
            ('active', 'Active'),
        )

    def queryset(self, request, queryset):
        if self.value() == 'active':
            return queryset.filter(start_time__isnull=False,
                                   end_time__isnull=True,
                                   )
        elif self.value is None:
            return queryset.all()


class CreatedByListFilter(DefaultListFilter):
    title = 'users'
    parameter_name = 'users'

    def lookups(self, request, model_admin):
        return (
            (None, 'Me'),
            ('all', 'All'),
        )

    def queryset(self, request, queryset):
        if self.value() is None:
            return queryset.filter(users=request.user)
        elif self.value == 'all':
            return queryset.all()


def _bring_to_front(ids, id):
    if id in ids:
        ids.remove(id)
    return [id] + ids


# Admin
# ------------------------------------------------------------------------------------------------
class BaseActionForm(forms.ModelForm):
    def __init__(self, *args, **kwargs):
        super(BaseActionForm, self).__init__(*args, **kwargs)
        if 'users' in self.fields:
            self.fields['users'].queryset = get_user_model().objects.all().order_by('username')
        if 'user' in self.fields:
            self.fields['user'].queryset = get_user_model().objects.all().order_by('username')
        if 'subject' in self.fields:
            inst = self.instance
            ids = [s.id for s in Subject.objects.filter(responsible_user=self.current_user,
                                                        cull__isnull=True).order_by('nickname')]
            if getattr(inst, 'subject', None):
                ids = _bring_to_front(ids, inst.subject.pk)
            if getattr(self, 'last_subject_id', None):
                ids = _bring_to_front(ids, self.last_subject_id)
            # These ids first in the list of subjects.
            if ids:
                preserved = Case(*[When(pk=pk, then=pos) for pos, pk in enumerate(ids)])
                self.fields['subject'].queryset = Subject.objects.all().order_by(preserved,
                                                                                 'nickname')
            else:
                self.fields['subject'].queryset = Subject.objects.all().order_by('nickname')


class BaseActionAdmin(BaseAdmin):
    fields = ['subject', 'start_time', 'end_time', 'users',
              'location', 'lab', 'procedures', 'narrative']
    readonly_fields = ['subject_l']

    form = BaseActionForm

    def subject_l(self, obj):
        url = get_admin_url(obj.subject)
        return format_html('<a href="{url}">{subject}</a>', subject=obj.subject or '-', url=url)
    subject_l.short_description = 'subject'
    subject_l.admin_order_field = 'subject__nickname'

    def _get_last_subject(self, request):
        return getattr(request, 'session', {}).get('last_subject_id', None)

    def get_form(self, request, obj=None, **kwargs):
        form = super(BaseActionAdmin, self).get_form(request, obj, **kwargs)
        form.current_user = request.user
        form.last_subject_id = self._get_last_subject(request)
        return form

    def formfield_for_foreignkey(self, db_field, request, **kwargs):
        # Logged-in user by default.
        if db_field.name == 'user':
            kwargs['initial'] = request.user
        if db_field.name == 'subject':
            subject_id = self._get_last_subject(request)
            if subject_id:
                subject = Subject.objects.filter(id=subject_id).first()
                if subject:
                    kwargs['initial'] = subject
        return super(BaseActionAdmin, self).formfield_for_foreignkey(
            db_field, request, **kwargs
        )

    def formfield_for_manytomany(self, db_field, request, **kwargs):
        # Logged-in user by default.
        if db_field.name == 'users':
            kwargs['initial'] = [request.user]
        return super(BaseActionAdmin, self).formfield_for_manytomany(
            db_field, request, **kwargs
        )

    def save_model(self, request, obj, form, change):
        subject = getattr(obj, 'subject', None)
        if subject:
            getattr(request, 'session', {})['last_subject_id'] = subject.id.hex
        super(BaseActionAdmin, self).save_model(request, obj, form, change)


class ProcedureTypeAdmin(BaseActionAdmin):
    fields = ['name', 'description']
    ordering = ['name']


class WaterAdministrationForm(forms.ModelForm):
    def __init__(self, *args, **kwargs):
        super(WaterAdministrationForm, self).__init__(*args, **kwargs)
        # Only show subjects that are on water restriction.
        ids = [wr.subject.pk
               for wr in WaterRestriction.objects.filter(start_time__isnull=False,
                                                         end_time__isnull=True).
               order_by('subject__nickname')]
        if getattr(self, 'last_subject_id', None):
            ids += [self.last_subject_id]
        # These ids first in the list of subjects, if any ids
        if not self.fields:
            return
        elif ids:
            preserved = Case(*[When(pk=pk, then=pos) for pos, pk in enumerate(ids)])
            self.fields['subject'].queryset = Subject.objects.order_by(preserved, 'nickname')
        else:
            self.fields['subject'].queryset = Subject.objects.order_by('nickname')
        self.fields['user'].queryset = get_user_model().objects.all().order_by('username')
        self.fields['water_administered'].widget.attrs.update({'autofocus': 'autofocus'})


class WaterAdministrationAdmin(BaseActionAdmin):
    form = WaterAdministrationForm

    fields = ['subject', 'date_time', 'water_administered', 'water_type', 'adlib', 'user',
              'session_l']
    list_display = ['subject_l', 'water_administered', 'user', 'date_time', 'water_type',
                    'adlib', 'session_l']
    list_display_links = ('water_administered', )
    list_select_related = ('subject', 'user')
    ordering = ['-date_time', 'subject__nickname']
    search_fields = ['subject__nickname']
    list_filter = [ResponsibleUserListFilter, ('subject', RelatedDropdownFilter)]
    readonly_fields = ['session_l', ]

    def session_l(self, obj):
        url = get_admin_url(obj.session)
        return format_html('<a href="{url}">{session}</a>', session=obj.session or '-', url=url)
    session_l.short_description = 'Session'
    session_l.allow_tags = True


class WaterRestrictionForm(forms.ModelForm):
    implant_weight = forms.FloatField()

    def save(self, commit=True):
        implant_weight = self.cleaned_data.get('implant_weight', None)
        subject = self.cleaned_data.get('subject', None)
        if implant_weight:
            subject.implant_weight = implant_weight
            subject.save()
        return super(WaterRestrictionForm, self).save(commit=commit)

    class Meta:
        model = WaterRestriction
        fields = '__all__'


class WaterRestrictionAdmin(BaseActionAdmin):
    def formfield_for_foreignkey(self, db_field, request, **kwargs):
        if db_field.name == 'subject':
            kwargs['queryset'] = Subject.objects.all().order_by('nickname')
            subject_id = self._get_last_subject(request)
            if subject_id:
                subject = Subject.objects.get(id=subject_id)
                kwargs['initial'] = subject
        return super(BaseActionAdmin, self).formfield_for_foreignkey(db_field, request, **kwargs)

    def get_form(self, request, obj=None, **kwargs):
        form = super(WaterRestrictionAdmin, self).get_form(request, obj, **kwargs)
        subject = getattr(obj, 'subject', None)
        iw = getattr(subject, 'implant_weight', None)
        rw = subject.water_control.weight() if subject else None
        form.base_fields['implant_weight'].initial = iw or 0
        if self.has_change_permission(request, obj):
            form.base_fields['reference_weight'].initial = rw or 0
        return form

    form = WaterRestrictionForm

    fields = ['subject', 'implant_weight', 'reference_weight',
              'start_time', 'end_time', 'water_type', 'users', 'narrative']
    list_display = ('subject_w', 'start_time_l', 'end_time_l', 'water_type', 'weight',
                    'weight_ref') + WaterControl._columns[3:]
    list_select_related = ('subject',)
    list_display_links = ('start_time_l', 'end_time_l')
    readonly_fields = ('weight',)  # WaterControl._columns[1:]
    ordering = ['-start_time', 'subject__nickname']
    search_fields = ['subject__nickname']
    list_filter = [ResponsibleUserListFilter,
                   ('subject', RelatedDropdownFilter),
                   ActiveFilter,
                   ]

    def subject_w(self, obj):
        url = reverse('water-history', kwargs={'subject_id': obj.subject.id})
        return format_html('<a href="{url}">{name}</a>', url=url, name=obj.subject.nickname)
    subject_w.short_description = 'subject'
    subject_w.admin_order_field = 'subject'

    def start_time_l(self, obj):
        return obj.start_time.date()
    start_time_l.short_description = 'start date'
    start_time_l.admin_order_field = 'start_time'

    def end_time_l(self, obj):
        if obj.end_time:
            return obj.end_time.date()
        else:
            return obj.end_time
    end_time_l.short_description = 'end date'
    end_time_l.admin_order_field = 'end_time'

    def weight(self, obj):
        if not obj.subject:
            return
        return '%.1f' % obj.subject.water_control.weight()
    weight.short_description = 'weight'

    def weight_ref(self, obj):
        if not obj.subject:
            return
        return '%.1f' % obj.subject.water_control.reference_weight()

    def expected_weight(self, obj):
        if not obj.subject:
            return
        return '%.1f' % obj.subject.water_control.expected_weight()
    expected_weight.short_description = 'weight exp'

    def percentage_weight(self, obj):
        if not obj.subject:
            return
        return '%.1f' % obj.subject.water_control.percentage_weight()
    percentage_weight.short_description = 'weight pct'

    def min_weight(self, obj):
        if not obj.subject:
            return
        return '%.1f' % obj.subject.water_control.min_weight()
    min_weight.short_description = 'weight min'

    def given_water_reward(self, obj):
        if not obj.subject:
            return
        return '%.2f' % obj.subject.water_control.given_water_reward()
    given_water_reward.short_description = 'water reward'

    def given_water_supplement(self, obj):
        if not obj.subject:
            return
        return '%.2f' % obj.subject.water_control.given_water_supplement()
    given_water_supplement.short_description = 'water suppl'

    def given_water_total(self, obj):
        if not obj.subject:
            return
        return '%.2f' % obj.subject.water_control.given_water_total()
    given_water_total.short_description = 'water tot'

    def expected_water(self, obj):
        if not obj.subject:
            return
        return '%.2f' % obj.subject.water_control.expected_water()
    expected_water.short_description = 'water exp'

    def excess_water(self, obj):
        if not obj.subject:
            return
        return '%.2f' % obj.subject.water_control.excess_water()
    excess_water.short_description = 'water excess'

    def is_water_restricted(self, obj):
        return obj.is_active()
    is_water_restricted.short_description = 'is active'
    is_water_restricted.boolean = True


class WeighingForm(BaseActionForm):
    def __init__(self, *args, **kwargs):
        super(WeighingForm, self).__init__(*args, **kwargs)
        if self.fields.keys():
            self.fields['weight'].widget.attrs.update({'autofocus': 'autofocus'})


class WeighingAdmin(BaseActionAdmin):
    list_display = ['subject_l', 'weight', 'percentage_weight', 'date_time']
    list_select_related = ('subject',)
    fields = ['subject', 'date_time', 'weight', 'user']
    ordering = ('-date_time',)
    list_display_links = ('weight',)
    search_fields = ['subject__nickname']
    list_filter = [ResponsibleUserListFilter,
                   ('subject', RelatedDropdownFilter)]

    form = WeighingForm

    def percentage_weight(self, obj):
        wc = obj.subject.water_control
        return wc.percentage_weight_html(date=obj.date_time)
    percentage_weight.short_description = 'Weight %'


class WaterTypeAdmin(BaseActionAdmin):
    list_display = ['name', 'json']
    fields = ['name', 'json']
    ordering = ('name',)
    list_display_links = ('name',)


class SurgeryAdmin(BaseActionAdmin):
    list_display = ['subject_l', 'date', 'users_l', 'procedures_l', 'narrative']
    list_select_related = ('subject',)

    fields = BaseActionAdmin.fields + ['outcome_type']
    list_display_links = ['date']
    search_fields = ('subject__nickname',)
    list_filter = [SubjectAliveListFilter,
                   ResponsibleUserListFilter,
                   ('subject__line', RelatedDropdownFilter),
                   ]
    ordering = ['-start_time']
    inlines = [NoteInline]

    def date(self, obj):
        return obj.start_time.date()
    date.admin_order_field = 'start_time'

    def users_l(self, obj):
        return ', '.join(map(str, obj.users.all()))
    users_l.short_description = 'users'

    def procedures_l(self, obj):
        return ', '.join(map(str, obj.procedures.all()))
    procedures_l.short_description = 'procedures'

    def get_queryset(self, request):
        return super(SurgeryAdmin, self).get_queryset(request).prefetch_related(
            'users', 'procedures')


class DatasetInline(BaseInlineAdmin):
    show_change_link = True
    model = Dataset
    extra = 1
    fields = ('name', 'dataset_type', 'created_by', 'created_datetime')
    readonly_fields = ('name', 'dataset_type', 'created_by', 'created_datetime')
    ordering = ("name",)


class WaterAdminInline(BaseInlineAdmin):
    model = WaterAdministration
    extra = 0
    fields = ('name', 'water_administered', 'water_type')
    readonly_fields = ('name', 'water_administered', 'water_type')


class SessionAdmin(BaseActionAdmin):
    list_display = ['subject_l', 'start_time', 'number', 'lab',
                    'dataset_count', 'task_protocol', 'user_list']
    list_display_links = ['start_time']
    fields = BaseActionAdmin.fields + ['project', ('type', 'task_protocol', ), 'number',
                                       'n_correct_trials', 'n_trials', 'weighing']
    list_filter = [('users', RelatedDropdownFilter),
                   ('start_time', DateRangeFilter),
                   ('subject__projects', RelatedDropdownFilter),
                   ('lab', RelatedDropdownFilter),
                   ]
    search_fields = ('subject__nickname', 'lab__name', 'project__name', 'users__username',
                     'task_protocol')
    ordering = ('-start_time', 'task_protocol', 'lab')
    inlines = [WaterAdminInline, DatasetInline, NoteInline]
    readonly_fields = ['task_protocol', 'weighing']

    def get_form(self, request, obj=None, **kwargs):
        from subjects.admin import Project
        from django.db.models import Q
        form = super(SessionAdmin, self).get_form(request, obj, **kwargs)
        if form.base_fields and not request.user.is_superuser:
            # the projects edit box is limited to projects with no user or containing current user
            current_proj = obj.project.pk if obj else None
            form.base_fields['project'].queryset = Project.objects.filter(
                Q(users=request.user.pk) | Q(users=None) | Q(pk=current_proj)
            ).distinct()
        return form

<<<<<<< HEAD
    def get_queryset(self, request):
        queryset = super(SessionAdmin, self).get_queryset(request).select_related(
            'subject', 'location', 'lab',
        ).prefetch_related(
            'subject__projects', 'users',
            'data_dataset_session_related',
            'data_dataset_session_related__dataset_type',
            'data_dataset_session_related__file_records',
            'data_dataset_session_related__file_records__data_repository',
        )
        from django.db.models import Count
        return queryset.annotate(
            _dataset_count=Count('data_dataset_session_related'),
        )

=======
>>>>>>> b633a7d7
    def user_list(self, obj):
        return ', '.join(map(str, obj.users.all()))
    user_list.short_description = 'users'

    def dataset_count(self, ses):
<<<<<<< HEAD
        # Number of datasets.
        cr = ses._dataset_count
        # Number of uploaded datasets.
        cs = len([
            ds for ds in ses.data_dataset_session_related.all()
            if any(fr for fr in ds.file_records.all()
                   if not fr.data_repository.globus_is_personal and fr.exists)])
=======
        cs = FileRecord.objects.filter(dataset__in=ses.data_dataset_session_related.all(),
                                       data_repository__globus_is_personal=False,
                                       exists=True).values_list('relative_path').distinct().count()
        cr = FileRecord.objects.filter(dataset__in=ses.data_dataset_session_related.all(),
                                       ).values_list('relative_path').distinct().count()
>>>>>>> b633a7d7
        if cr == 0:
            return '-'
        col = '008000' if cr == cs else '808080'  # green if all files uploaded on server
        return format_html('<b><a style="color: #{};">{}</a></b>', col, '{:2.0f}'.format(cr))
    dataset_count.short_description = '# datasets'
    dataset_count.admin_order_field = '_dataset_count'

    def weighing(self, obj):
        wei = Weighing.objects.filter(date_time=obj.start_time)
        if not wei:
            return ''
        url = reverse('admin:%s_%s_change' % (wei[0]._meta.app_label, wei[0]._meta.model_name),
                      args=[wei[0].id])
        return format_html('<b><a href="{url}" ">{} g </a></b>', wei[0].weight, url=url)
    weighing.short_description = 'weight before session'


class NotificationUserFilter(DefaultListFilter):
    title = 'notification users'
    parameter_name = 'users'

    def lookups(self, request, model_admin):
        return (
            (None, 'Me'),
            ('all', 'All'),
        )

    def queryset(self, request, queryset):
        if self.value() is None:
            return queryset.filter(users__in=[request.user])
        elif self.value == 'all':
            return queryset.all()


class NotificationAdmin(BaseAdmin):
    list_display = ('title', 'subject', 'users_l',
                    'send_at', 'sent_at',
                    'status', 'notification_type')
    search_fields = ('notification_type', 'subject__nickname', 'title')
    list_filter = (NotificationUserFilter, 'notification_type')
    fields = ('title', 'notification_type', 'subject', 'message',
              'users', 'status', 'send_at', 'sent_at')
    ordering = ('-send_at',)

    def users_l(self, obj):
        return sorted(map(str, obj.users.all()))


class NotificationRuleAdmin(BaseAdmin):
    list_display = ('notification_type', 'user', 'subjects_scope')
    search_fields = ('notification_type', 'user__username', 'subject_scope')
    fields = ('notification_type', 'user', 'subjects_scope')

    def formfield_for_foreignkey(self, db_field, request, **kwargs):
        if db_field.name == 'user':
            kwargs['initial'] = request.user.id
        return super(NotificationRuleAdmin, self).formfield_for_foreignkey(
            db_field, request, **kwargs
        )


class CullAdmin(BaseAdmin):
    list_display = ('date', 'subject_l', 'user', 'cull_reason', 'cull_method')
    search_fields = ('user__username', 'subject__nickname')
    fields = ('date', 'subject', 'user', 'cull_reason', 'cull_method', 'description')
    ordering = ('-date',)

    def subject_l(self, obj):
        url = get_admin_url(obj.subject)
        return format_html('<a href="{url}">{subject}</a>', subject=obj.subject or '-', url=url)
    subject_l.short_description = 'subject'


admin.site.register(ProcedureType, ProcedureTypeAdmin)
admin.site.register(Weighing, WeighingAdmin)
admin.site.register(WaterAdministration, WaterAdministrationAdmin)
admin.site.register(WaterRestriction, WaterRestrictionAdmin)

admin.site.register(Session, SessionAdmin)
admin.site.register(OtherAction, BaseActionAdmin)
admin.site.register(VirusInjection, BaseActionAdmin)

admin.site.register(Surgery, SurgeryAdmin)
admin.site.register(WaterType, WaterTypeAdmin)

admin.site.register(Notification, NotificationAdmin)
admin.site.register(NotificationRule, NotificationRuleAdmin)

admin.site.register(Cull, CullAdmin)
admin.site.register(CullReason, BaseAdmin)
admin.site.register(CullMethod, BaseAdmin)<|MERGE_RESOLUTION|>--- conflicted
+++ resolved
@@ -474,44 +474,16 @@
             ).distinct()
         return form
 
-<<<<<<< HEAD
-    def get_queryset(self, request):
-        queryset = super(SessionAdmin, self).get_queryset(request).select_related(
-            'subject', 'location', 'lab',
-        ).prefetch_related(
-            'subject__projects', 'users',
-            'data_dataset_session_related',
-            'data_dataset_session_related__dataset_type',
-            'data_dataset_session_related__file_records',
-            'data_dataset_session_related__file_records__data_repository',
-        )
-        from django.db.models import Count
-        return queryset.annotate(
-            _dataset_count=Count('data_dataset_session_related'),
-        )
-
-=======
->>>>>>> b633a7d7
     def user_list(self, obj):
         return ', '.join(map(str, obj.users.all()))
     user_list.short_description = 'users'
 
     def dataset_count(self, ses):
-<<<<<<< HEAD
-        # Number of datasets.
-        cr = ses._dataset_count
-        # Number of uploaded datasets.
-        cs = len([
-            ds for ds in ses.data_dataset_session_related.all()
-            if any(fr for fr in ds.file_records.all()
-                   if not fr.data_repository.globus_is_personal and fr.exists)])
-=======
         cs = FileRecord.objects.filter(dataset__in=ses.data_dataset_session_related.all(),
                                        data_repository__globus_is_personal=False,
                                        exists=True).values_list('relative_path').distinct().count()
         cr = FileRecord.objects.filter(dataset__in=ses.data_dataset_session_related.all(),
                                        ).values_list('relative_path').distinct().count()
->>>>>>> b633a7d7
         if cr == 0:
             return '-'
         col = '008000' if cr == cs else '808080'  # green if all files uploaded on server
