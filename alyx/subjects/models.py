import csv
from datetime import datetime
import logging
import os.path as op
import urllib

from django.conf import settings
from django.core.mail import send_mail
from django.db import models
from django.db.models.signals import post_save
from django.dispatch import receiver
from django.contrib.auth.models import User
from django.utils import timezone
from django.core import validators

from .zygosities import ZYGOSITY_RULES
from alyx.base import BaseModel
from equipment.models import LabLocation
from actions.models import WaterRestriction, Weighing, WaterAdministration

logger = logging.getLogger(__name__)


MOUSE_SPECIES_ID = 'c8339f4f-4afe-49d5-b2a2-a7fc61389aaf'
DEFAULT_RESPONSIBLE_USER_ID = 5


# Subject
# ------------------------------------------------------------------------------------------------

class SubjectManager(models.Manager):
    def get_by_natural_key(self, name):
        return self.get(nickname=name)


class Subject(BaseModel):
    """Metadata about an experimental subject (animal or human)."""
    SEXES = (
        ('M', 'Male'),
        ('F', 'Female'),
        ('U', 'Unknown')
    )
    SEVERITY_CHOICES = (
        (None, ''),
        (1, 'Sub-threshold'),
        (2, 'Mild'),
        (3, 'Moderate'),
        (4, 'Severe'),
        (5, 'Non-recovery'),
    )
    PROTOCOL_NUMBERS = tuple((str(i), str(i)) for i in range(1, 5))

    nickname_validator = validators.RegexValidator(r'^[-._~\w]+$',
                                                    "Nicknames must only contain letters, numbers, or any of -._~.")

    nickname = models.CharField(max_length=255,
                                default='-',
                                help_text="Easy-to-remember, unique name "
                                          "(e.g. 'Hercules').",
                                validators=[nickname_validator])
    species = models.ForeignKey('Species', null=True, blank=True, on_delete=models.SET_NULL,
                                default=MOUSE_SPECIES_ID)
    litter = models.ForeignKey('Litter', null=True, blank=True, on_delete=models.SET_NULL)
    sex = models.CharField(max_length=1, choices=SEXES,
                           blank=True, default='U')
    strain = models.ForeignKey('Strain', null=True, blank=True,
                               on_delete=models.SET_NULL,
                               )
    genotype = models.ManyToManyField('Allele', through='Zygosity')
    genotype_test = models.ManyToManyField('Sequence', through='GenotypeTest')
    source = models.ForeignKey('Source', null=True, blank=True, on_delete=models.SET_NULL)
    line = models.ForeignKey('Line', null=True, blank=True, on_delete=models.SET_NULL)
    birth_date = models.DateField(null=True, blank=True)
    death_date = models.DateField(null=True, blank=True)
    wean_date = models.DateField(null=True, blank=True)
    genotype_date = models.DateField(null=True, blank=True)
    responsible_user = models.ForeignKey(User, null=True, blank=True, on_delete=models.SET_NULL,
                                         default=DEFAULT_RESPONSIBLE_USER_ID,
                                         related_name='subjects_responsible',
                                         help_text="Who has primary or legal responsibility "
                                         "for the subject.")
    lamis_cage = models.IntegerField(null=True, blank=True)
    request = models.ForeignKey('SubjectRequest', null=True, blank=True,
                                on_delete=models.SET_NULL)
    implant_weight = models.FloatField(null=True, blank=True, help_text="Implant weight in grams")
    ear_mark = models.CharField(max_length=32, blank=True)
    protocol_number = models.CharField(max_length=1, choices=PROTOCOL_NUMBERS, default='3')
    notes = models.TextField(blank=True)

    cull_method = models.TextField(blank=True)
    adverse_effects = models.TextField(blank=True)
    actual_severity = models.IntegerField(null=True, blank=True, choices=SEVERITY_CHOICES)

    to_be_genotyped = models.BooleanField(default=False)
    to_be_culled = models.BooleanField(default=False)
    reduced = models.BooleanField(default=False)

    objects = SubjectManager()

    def natural_key(self):
        return (self.nickname,)

    class Meta:
        ordering = ['-nickname', '-birth_date']

    def __init__(self, *args, **kwargs):
        super(Subject, self).__init__(*args, **kwargs)
        # Used to detect when the request has changed.
        self._original_request = self.request
        self._original_nickname = self.nickname
        self._original_litter = self.litter
        self._original_genotype_date = self.genotype_date

    def alive(self):
        return self.death_date is None
    alive.boolean = True

    def nicknamesafe(self):
        return urllib.parse.quote(str(self.nickname), '')

    def age_days(self):
        if (self.death_date is None and self.birth_date is not None):
            # subject still alive
            age = datetime.now(timezone.utc).date() - self.birth_date
        elif (self.death_date is not None and self.birth_date is not None):
            # subject is dead
            age = self.death_date - self.birth_date
        else:
            # not dead or born!
            return None
        return age.days

    def age_weeks(self):
        return (self.age_days() or 0) // 7

    def mother(self):
        if self.litter:
            return self.litter.breeding_pair.mother1

    def father(self):
        if self.litter:
            return self.litter.breeding_pair.father

    def water_restriction_date(self):
        restriction = WaterRestriction.objects.filter(subject__id=self.id)
        restriction = restriction.order_by('-start_time')
        if not restriction:
            return
        return restriction[0].start_time

    def reference_weighing(self):
        wr_date = self.water_restriction_date()
        if not wr_date:
            return None
        weighings = Weighing.objects.filter(subject__id=self.id,
                                            date_time__lte=wr_date)
        weighings = weighings.order_by('-date_time')
        if not weighings:
            return None
        return weighings[0]

    def current_weighing(self):
        weighings = Weighing.objects.filter(subject__id=self.id)
        weighings = weighings.order_by('-date_time')
        if not weighings:
            return None
        return weighings[0]

    def expected_weighing_mean_std(self, age_w):
        sex = 'male' if self.sex == 'M' else 'female'
        path = op.join(op.dirname(__file__),
                       'static/ref_weighings_%s.csv' % sex)
        with open(path, 'r') as f:
            reader = csv.reader(f)
            d = {int(age): (float(m), float(s))
                 for age, m, s in list(reader)}
        age_min, age_max = min(d), max(d)
        if age_w < age_min:
            return d[age_min]
        elif age_w > age_max:
            return d[age_max]
        else:
            return d[age_w]

<<<<<<< HEAD
    def to_weeks(self, datetime):
        if not datetime:
            return 0
        return (datetime.date() - self.birth_date).days // 7

    def expected_weighing(self, age):
=======
    def water_requirement_total(self):
        '''Returns the amount of water the subject needs today in total'''
        if not self.water_restriction_date():
            return None

>>>>>>> 7ffdef56
        rw = self.reference_weighing()
        if not rw:
            return 0
        iw = self.implant_weight or 0
        start_age = self.to_weeks(rw.date_time)
        start_mrw, start_srw = self.expected_weighing_mean_std(start_age)
        start_weight = rw.weight
        mrw, srw = self.expected_weighing_mean_std(age)
        subj_zscore = (start_weight - iw - start_mrw) / start_srw
        return (srw * subj_zscore) + mrw + iw

    def water_requirement_total(self):
        if not self.birth_date:
            logger.warn("Subject %s has no birth date!", self)
            return 0
        # returns the amount of water the subject needs today in total
        expected_weight = self.expected_weighing(self.age_weeks())
        if not expected_weight:
            return 0
        weight = self.current_weighing().weight
        return 0.05 * weight if weight < 0.8 * expected_weight else 0.04 * weight

    def water_requirement_remaining(self):
        '''Returns the amount of water the subject still needs, given how much
        it got already today'''

        if not self.water_restriction_date():
            return None

        req_total = self.water_requirement_total()

        today = timezone.now()
        water_today = WaterAdministration.objects.filter(subject__id=self.id,
                                                         date_time__date=today)

        # extract the amounts of all water_today, sum them, subtract from
        # req_total
        water_today = water_today.aggregate(models.Sum('water_administered'))
        return req_total - (water_today['water_administered__sum'] or 0)

    def zygosity_strings(self):
        return (str(z) for z in Zygosity.objects.filter(subject__id=self.id))

    def genotype_test_string(self):
        tests = GenotypeTest.objects.filter(subject=self).order_by('sequence__informal_name')
        return ','.join('%s%s' % ('-' if test.test_result == 0 else '', str(test.sequence))
                        for test in tests)

    def save(self, *args, **kwargs):
        # If the nickname is empty, use the autoname from the line.
        if self.line and self.nickname in (None, '', '-'):
            self.line.set_autoname(self)
        # Nickname has been manually changed.
        elif self.nickname != self._original_nickname:
            if not self.json:
                self.json = {}
            if 'aliases' not in self.json:
                self.json['aliases'] = []
            # Add the old nickname to the JSON field.
            if self._original_nickname not in self.json['aliases']:
                self.json['aliases'].append(self._original_nickname)
            self._original_nickname = self.nickname
        # Default strain.
        if self.line and not self.strain:
            self.strain = self.line.strain
        # Update the zygosities when the subject is assigned a litter.
        if self.litter and not self._original_litter:
            ZygosityFinder().genotype_from_litter(self)
        # Remove "to be genotyped" if genotype date is set.
        if self.genotype_date and not self._original_genotype_date:
            self.to_be_genotyped = False
        return super(Subject, self).save(*args, **kwargs)

    def __str__(self):
        return self.nickname


class SubjectRequest(BaseModel):
    user = models.ForeignKey(User, null=True, blank=True, on_delete=models.SET_NULL,
                             related_name='subjects_requested',
                             help_text="Who requested this subject.")
    line = models.ForeignKey('Line', null=True, blank=True, on_delete=models.SET_NULL)
    count = models.IntegerField(null=True, blank=True)
    date_time = models.DateField(default=timezone.now, null=True, blank=True)
    due_date = models.DateField(null=True, blank=True)
    notes = models.TextField(blank=True)

    class Meta:
        ordering = ['-date_time']

    def status(self):
        return 'Open' if self.remaining() > 0 else 'Closed'

    def remaining(self):
        return (self.count or 0) - len(self.subjects())

    def subjects(self):
        return Subject.objects.filter(responsible_user=self.user,
                                      line=self.line,
                                      death_date__isnull=True,
                                      request=self,
                                      )

    def __str__(self):
        return '{count} {line} due {due_date} for {user}'.format(
            count=self.count, line=self.line, due_date=self.due_date, user=self.user,
        )


@receiver(post_save, sender=SubjectRequest)
def send_subject_request_mail_new(sender, instance=None, **kwargs):
    """Send en email when a subject request is created."""
    if not instance or not kwargs['created']:
        return
    subject = "[alyx] %s requested: %s" % (instance.user, str(instance))
    body = ''
    try:
        send_mail(subject, body, settings.SUBJECT_REQUEST_EMAIL_FROM,
                  [settings.SUBJECT_REQUEST_EMAIL_TO],
                  fail_silently=True,
                  )
        logger.debug("Mail sent.")
    except Exception as e:
        logger.warn("Mail failed: %s", e)


@receiver(post_save, sender=Subject)
def send_subject_request_mail_change(sender, instance=None, **kwargs):
    """Send en email when a subject's request changes."""
    if not instance:
        return
    # Only continue if the request has changed.
    if not (instance._original_request is None and instance.request is not None):
        return
    # Only continue if there's an email.
    if not instance.responsible_user.email:
        return
    subject = ("[alyx] Subject %s was assigned to you for request %s" %
               (instance.nickname, str(instance.request)))
    body = ''
    try:
        send_mail(subject, body, settings.SUBJECT_REQUEST_EMAIL_FROM,
                  [instance.responsible_user.email],
                  fail_silently=True,
                  )
        logger.debug("Mail sent.")
    except Exception as e:
        logger.warn("Mail failed: %s", e)


# Other
# ------------------------------------------------------------------------------------------------

class LitterManager(models.Manager):
    def get_by_natural_key(self, name):
        return self.get(descriptive_name=name)


class Litter(BaseModel):
    """A litter, containing a mother, father, and children with a
    shared date of birth."""
    descriptive_name = models.CharField(max_length=255, default='-')
    line = models.ForeignKey('Line', null=True, blank=True,
                             on_delete=models.SET_NULL,
                             )
    breeding_pair = models.ForeignKey('BreedingPair', null=True, blank=True,
                                      on_delete=models.SET_NULL,
                                      )
    notes = models.TextField(blank=True)
    birth_date = models.DateField(null=True, blank=True)

    objects = LitterManager()

    def natural_key(self):
        return (self.descriptive_name,)

    class Meta:
        ordering = ['descriptive_name', '-birth_date']

    def save(self, *args, **kwargs):
        if self.line and self.descriptive_name in (None, '', '-'):
            self.line.set_autoname(self)
        return super(Litter, self).save(*args, **kwargs)

    def __str__(self):
        return self.descriptive_name


class BreedingPairManager(models.Manager):
    def get_by_natural_key(self, name):
        return self.get(name=name)


class BreedingPair(BaseModel):
    name = models.CharField(max_length=255, default='-',
                            help_text='Leave to "-" to autofill.')
    line = models.ForeignKey('Line', null=True, blank=True,
                             on_delete=models.SET_NULL,
                             )
    start_date = models.DateField(null=True, blank=True)
    end_date = models.DateField(null=True, blank=True)
    father = models.ForeignKey('Subject', null=True, blank=True,
                               on_delete=models.SET_NULL,
                               limit_choices_to={'sex': 'M'},
                               related_name="litter_father")
    mother1 = models.ForeignKey('Subject', null=True, blank=True,
                                on_delete=models.SET_NULL,
                                limit_choices_to={'sex': 'F'},
                                related_name="mother1")
    mother2 = models.ForeignKey('Subject', null=True, blank=True,
                                on_delete=models.SET_NULL,
                                limit_choices_to={'sex': 'F'},
                                related_name="mother2")
    notes = models.TextField(blank=True)

    objects = BreedingPairManager()

    def natural_key(self):
        return (self.name,)

    class Meta:
        ordering = ['name']
        verbose_name_plural = 'Breeding pairs'

    def save(self, *args, **kwargs):
        if self.line and self.name in (None, '', '-'):
            self.line.set_autoname(self)
        return super(BreedingPair, self).save(*args, **kwargs)

    def __str__(self):
        return self.name


class LineManager(models.Manager):
    def get_by_natural_key(self, name):
        return self.get(auto_name=name)


class Line(BaseModel):
    name = models.CharField(max_length=255)
    description = models.TextField(blank=True)
    target_phenotype = models.CharField(max_length=1023)
    auto_name = models.CharField(max_length=255, unique=True)
    sequences = models.ManyToManyField('Sequence')
    strain = models.ForeignKey('Strain', null=True, blank=True, on_delete=models.SET_NULL)
    species = models.ForeignKey('Species', null=True, blank=True, on_delete=models.SET_NULL,
                                default=MOUSE_SPECIES_ID)
    subject_autoname_index = models.IntegerField(default=0)
    breeding_pair_autoname_index = models.IntegerField(default=0)
    litter_autoname_index = models.IntegerField(default=0)

    objects = LineManager()

    def natural_key(self):
        return (self.auto_name,)

    class Meta:
        ordering = ['name']

    def __str__(self):
        return self.name

    def new_breeding_pair_autoname(self):
        self.breeding_pair_autoname_index = self.breeding_pair_autoname_index + 1
        self.save()
        return '%s_BP_%03d' % (self.auto_name, self.breeding_pair_autoname_index)

    def new_litter_autoname(self):
        self.litter_autoname_index = self.litter_autoname_index + 1
        self.save()
        return '%s_L_%03d' % (self.auto_name, self.litter_autoname_index)

    def new_subject_autoname(self):
        self.subject_autoname_index = self.subject_autoname_index + 1
        self.save()
        return '%s_%04d' % (self.auto_name, self.subject_autoname_index)

    def set_autoname(self, obj):
        if isinstance(obj, BreedingPair):
            field = 'name'
            m = self.new_breeding_pair_autoname
        elif isinstance(obj, Litter):
            field = 'descriptive_name'
            m = self.new_litter_autoname
        elif isinstance(obj, Subject):
            field = 'nickname'
            m = self.new_subject_autoname
        if getattr(obj, field, None) in (None, '-'):
            setattr(obj, field, m())


class SpeciesManager(models.Manager):
    def get_by_natural_key(self, name):
        return self.get(display_name=name)


class Species(BaseModel):
    """A single species, identified uniquely by its binomial name."""
    binomial = models.CharField(max_length=255,
                                help_text="Binomial name, "
                                "e.g. \"mus musculus\"")
    display_name = models.CharField(max_length=255, unique=True,
                                    help_text="common name, e.g. \"mouse\"")

    objects = SpeciesManager()

    def natural_key(self):
        return (self.display_name,)

    def __str__(self):
        return self.display_name

    class Meta:
        verbose_name_plural = "species"


class StrainManager(models.Manager):
    def get_by_natural_key(self, name):
        return self.get(descriptive_name=name)


class Strain(BaseModel):
    """A strain with a standardised name. """
    descriptive_name = models.CharField(max_length=255, unique=True,
                                        help_text="Standard descriptive name E.g. \"C57BL/6J\", "
                                        "http://www.informatics.jax.org/mgihome/nomen/")
    description = models.TextField(blank=True)

    objects = StrainManager()

    def natural_key(self):
        return (self.descriptive_name,)

    class Meta:
        ordering = ['descriptive_name']

    def __str__(self):
        return self.descriptive_name


class Source(BaseModel):
    """A supplier / source of subjects."""
    name = models.CharField(max_length=255)
    notes = models.TextField(blank=True)

    def __str__(self):
        return self.name


# Genotypes
# ------------------------------------------------------------------------------------------------

class ZygosityFinder(object):
    def _existing_alleles(self, subject):
        if not subject:
            return []
        return set([allele.informal_name for allele in subject.genotype.all()])

    def _alleles_in_line(self, line):
        for l, allele, _ in ZYGOSITY_RULES:
            if line and l == line.auto_name:
                yield allele

    def _parse_rule(self, rule):
        string, res = rule
        out = {}
        for substr in string.split(','):
            if substr[0] == '-':
                sign = 0
                substr = substr[1:]
            else:
                sign = 1
            out[substr] = sign
        out['res'] = res
        return out

    def _find_zygosity(self, rules, tests):
        if not tests:
            return
        tests = {test.sequence.informal_name: test.test_result for test in tests}
        for rule in rules:
            d = self._parse_rule(rule)
            match = all(tests.get(test, None) == res for test, res in d.items() if test != 'res')
            if match:
                return d['res']

    def _get_allele_rules(self, line, allele):
        for l, a, rules in ZYGOSITY_RULES:
            if l == line and a == allele:
                return rules
        return []

    def _get_tests(self, subject):
        return GenotypeTest.objects.filter(subject=subject)

    def _get_allele(self, name):
        return Allele.objects.get_or_create(informal_name=name)[0]

    def _create_zygosity(self, subject, allele_name, symbol):
        if symbol is not None:
            zygosity = Zygosity.objects.filter(subject=subject,
                                               allele=self._get_allele(allele_name),
                                               )
            z = Zygosity.from_symbol(symbol)
            # Get or create the zygosity.
            if zygosity:
                zygosity = zygosity[0]
                zygosity.zygosity = z
            else:
                zygosity = Zygosity(subject=subject,
                                    allele=self._get_allele(allele_name),
                                    zygosity=z,
                                    )
            zygosity.save()

    def update_subject(self, subject):
        if not subject.line:
            return
        line = subject.line.auto_name
        alleles_in_line = set(self._alleles_in_line(subject.line))
        tests = self._get_tests(subject)
        for allele in alleles_in_line:
            rules = self._get_allele_rules(line, allele)
            z = self._find_zygosity(rules, tests)
            self._create_zygosity(subject, allele, z)

    def _get_parents_alleles(self, subject, allele):
        out = {'mother': None, 'father': None}
        for which_parent in ('mother', 'father'):
            parent = getattr(subject, which_parent)()
            if parent is not None:
                zygosities = Zygosity.objects.filter(subject=parent,
                                                     allele__informal_name=allele,
                                                     )
                if zygosities:
                    z = zygosities[0]
                    out[which_parent] = z.symbol()
        return out['mother'], out['father']

    def _zygosity_from_parents(self, subject, allele):
        zm, zf = self._get_parents_alleles(subject, allele)
        if zm == '+/+' and zf == '+/+':
            return '+/+'
        elif zm and zf and '+/+' in (zm, zf):
            return '+'
        elif zm and zf and '-/-' in (zm, zf):
            return '-/-'
        elif '+/+' in (zm, zf) and None in (zm, zf):
            return '+/-'
        elif '-/-' in (zm, zf) and None in (zm, zf):
            return '-/-'
        else:
            return None

    def genotype_from_litter(self, subject):
        if not subject.litter:
            return
        bp = subject.litter.breeding_pair
        if not bp:
            return
        mother = bp.mother1
        father = bp.father
        alleles_m = self._existing_alleles(mother)
        alleles_f = self._existing_alleles(father)
        alleles = set(alleles_m).union(set(alleles_f))
        for allele in alleles:
            z = self._zygosity_from_parents(subject, allele)
            self._create_zygosity(subject, allele, z)


class AlleleManager(models.Manager):
    def get_by_natural_key(self, name):
        return self.get(informal_name=name)


class Allele(BaseModel):
    """A single allele."""
    standard_name = models.CharField(max_length=1023,
                                     help_text="MGNC-standard genotype name e.g. "
                                     "Pvalb<tm1(cre)Arbr>, "
                                     "http://www.informatics.jax.org/mgihome/nomen/")
    informal_name = models.CharField(max_length=255, unique=True,
                                     help_text="informal name in lab, e.g. Pvalb-Cre")

    objects = AlleleManager()

    def natural_key(self):
        return (self.informal_name,)

    class Meta:
        ordering = ['informal_name']

    def __str__(self):
        return self.informal_name


class Zygosity(BaseModel):
    """
    A junction table between Subject and Allele.
    """
    ZYGOSITY_TYPES = (
        (0, 'Absent'),
        (1, 'Heterozygous'),
        (2, 'Homozygous'),
        (3, 'Present'),
    )
    ZYGOSITY_SYMBOLS = ('-/-', '+/-', '+/+', '+')

    subject = models.ForeignKey('Subject', on_delete=models.CASCADE)
    allele = models.ForeignKey('Allele', on_delete=models.CASCADE)
    zygosity = models.IntegerField(choices=ZYGOSITY_TYPES)

    @staticmethod
    def from_symbol(symbol):
        return Zygosity.ZYGOSITY_SYMBOLS.index(symbol)

    def symbol(self):
        return (self.ZYGOSITY_SYMBOLS[self.zygosity]
                if self.zygosity is not None else '?')

    def __str__(self):
        return "{0:s} {1:s}".format(str(self.allele), self.symbol())

    class Meta:
        verbose_name_plural = "zygosities"


class SequenceManager(models.Manager):
    def get_by_natural_key(self, name):
        return self.get(informal_name=name)


class Sequence(BaseModel):
    """A genetic sequence that you run a genotyping test for."""
    base_pairs = models.TextField(
        help_text="the actual sequence of base pairs in the test")
    description = models.CharField(max_length=1023,
                                   help_text="any other relevant information about this test")
    informal_name = models.CharField(max_length=255, unique=True,
                                     help_text="informal name in lab, e.g. ROSA-WT")

    objects = SequenceManager()

    def natural_key(self):
        return (self.informal_name,)

    class Meta:
        ordering = ['informal_name']

    def __str__(self):
        return self.informal_name


class GenotypeTest(BaseModel):
    TEST_RESULTS = (
        (0, 'Absent'),
        (1, 'Present'),
    )
    """
    A junction table between Subject and Sequence.
    """
    subject = models.ForeignKey('Subject', on_delete=models.CASCADE)
    sequence = models.ForeignKey('Sequence', on_delete=models.CASCADE)
    test_result = models.IntegerField(choices=TEST_RESULTS)

    class Meta:
        verbose_name_plural = "genotype tests"

    def __str__(self):
        return "%s %s" % (self.sequence, '-+'[self.test_result])

    def save(self, *args, **kwargs):
        super(GenotypeTest, self).save(*args, **kwargs)
        # First, save, then update the subject's zygosities.
        ZygosityFinder().update_subject(self.subject)<|MERGE_RESOLUTION|>--- conflicted
+++ resolved
@@ -182,20 +182,12 @@
         else:
             return d[age_w]
 
-<<<<<<< HEAD
     def to_weeks(self, datetime):
         if not datetime:
             return 0
         return (datetime.date() - self.birth_date).days // 7
 
     def expected_weighing(self, age):
-=======
-    def water_requirement_total(self):
-        '''Returns the amount of water the subject needs today in total'''
-        if not self.water_restriction_date():
-            return None
-
->>>>>>> 7ffdef56
         rw = self.reference_weighing()
         if not rw:
             return 0
