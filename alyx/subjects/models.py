--- conflicted
+++ resolved
@@ -647,36 +647,6 @@
     def __str__(self):
         return "%s %s" % (self.sequence, '-+'[self.test_result])
 
-<<<<<<< HEAD
     def save(self, *args, **kwargs):
         ZygosityFinder().update_subject(self.subject)
-        super(GenotypeTest, self).save(*args, **kwargs)
-=======
-
-class Source(BaseModel):
-    """A supplier / source of subjects."""
-    name = models.CharField(max_length=255)
-    notes = models.TextField(blank=True)
-
-    class Meta:
-        ordering = ['name']
-
-    def __str__(self):
-        return self.name
-
-
-class Species(BaseModel):
-    """A single species, identified uniquely by its binomial name."""
-    binomial = models.CharField(max_length=255,
-                                help_text="Binomial name, "
-                                "e.g. \"mus musculus\"")
-    display_name = models.CharField(max_length=255,
-                                    help_text="common name, e.g. \"mouse\"")
-
-    class Meta:
-        ordering = ['display_name']
-        verbose_name_plural = "species"
-
-    def __str__(self):
-        return self.display_name
->>>>>>> 5a0e5dde
+        super(GenotypeTest, self).save(*args, **kwargs)