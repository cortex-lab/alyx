--- conflicted
+++ resolved
@@ -182,17 +182,17 @@
         else:
             return d[age_w]
 
-<<<<<<< HEAD
+
     def water_requirement_total(self):
         '''Returns the amount of water the subject needs today in total'''
         if not self.water_restriction_date():
             return 0
-=======
+
     def to_weeks(self, datetime):
         if not datetime:
             return 0
         return (datetime.date() - self.birth_date).days // 7
->>>>>>> d8995cda
+
 
     def expected_weighing(self, age):
         rw = self.reference_weighing()
