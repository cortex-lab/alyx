from django import forms
from django_admin_listfilter_dropdown.filters import RelatedDropdownFilter
from django.contrib import admin
from django.contrib.auth import get_user_model
from django.contrib.auth.admin import UserAdmin
from django.contrib.auth.forms import UserChangeForm
from django.contrib.auth.models import Group
from django.core.exceptions import ValidationError
from django.db.models import Case, When, Count, Prefetch
from django.forms import BaseInlineFormSet
from django.utils.html import format_html
from django.urls import reverse
from django.db.models import Q

from alyx.base import (BaseAdmin, BaseInlineAdmin, DefaultListFilter, get_admin_url,
                       _iter_history_changes)
from .models import (Allele, BreedingPair, GenotypeTest, Line, Litter, Sequence, Source,
                     Species, Strain, Subject, SubjectRequest, Zygosity, ZygosityRule,
                     Project,
                     )
from actions.models import (
    Surgery, Session, OtherAction, WaterAdministration, WaterRestriction, Weighing)
from misc.models import LabMember, Housing
from misc.admin import NoteInline


# Utility functions
# ------------------------------------------------------------------------------------------------

def create_modeladmin(modeladmin, model, name=None):
    # http://stackoverflow.com/a/2228821/1595060
    class Meta:
        proxy = True
        app_label = model._meta.app_label
    attrs = {'__module__': '', 'Meta': Meta}
    newmodel = type(name, (model,), attrs)
    newmodel.Meta.verbose_name_plural = name
    admin.site.register(newmodel, modeladmin)
    return modeladmin


# Filters
# ------------------------------------------------------------------------------------------------

class ResponsibleUserListFilter(DefaultListFilter):
    title = 'responsible user'
    parameter_name = 'responsible_user'

    def lookups(self, request, model_admin):
        return (
            (None, 'Me'),
            ('all', 'All'),
            ('stock', 'Stock'),
            ('nostock', 'No stock'),
        )

    def queryset(self, request, queryset):
        if self.value() is None:
            qs = queryset.filter(responsible_user=request.user)
            if qs.count() == 0:
                qs = queryset.all()
            return qs
        if self.value() == 'stock':
            return queryset.filter(responsible_user__is_stock_manager=True)
        elif self.value() == 'nostock':
            return queryset.filter(responsible_user__is_stock_manager=False)
        elif self.value == 'all':
            return queryset.all()


class SubjectAliveListFilter(DefaultListFilter):
    title = 'alive'
    parameter_name = 'alive'

    def lookups(self, request, model_admin):
        return (
            (None, 'Yes'),
            ('n', 'No'),
            ('all', 'All'),
        )

    def queryset(self, request, queryset):
        if self.value() is None:
            return queryset.filter(cull__isnull=True)
        if self.value() == 'n':
            return queryset.exclude(cull__isnull=True)
        elif self.value == 'all':
            return queryset.all()


class BreederListFilter(DefaultListFilter):
    title = 'breeder'
    parameter_name = 'breeder'

    def lookups(self, request, model_admin):
        return (
            ('yes', 'Yes'),
            (None, 'No'),
            ('all', 'All'),
        )

    def queryset(self, request, queryset):
        if self.value == 'all':
            return queryset.all()
        bp = BreedingPair.objects.filter(start_date__isnull=False,
                                         end_date__isnull=True,
                                         )
        f = bp.filter(father__isnull=False).values_list('father', flat=True)
        m1 = bp.filter(mother1__isnull=False).values_list('mother1', flat=True)
        m2 = bp.filter(mother2__isnull=False).values_list('mother2', flat=True)
        subjects = f.union(m1, m2)
        if self.value() is None:
            return queryset.exclude(pk__in=subjects)
        elif self.value() == 'yes':
            return queryset.filter(pk__in=subjects)


class ZygosityFilter(DefaultListFilter):
    title = 'zygosity'
    parameter_name = 'zygosity'

    def lookups(self, request, model_admin):
        return (
            (None, 'All'),
            ('p', 'All positive'),
            ('h', 'All homo'),
        )

    def queryset(self, request, queryset):
        if self.value() is None:
            return queryset.all()
        elif self.value() in ('p', 'h'):
            # Only keep subjects with a non-null geontype.
            queryset = queryset.filter(genotype__isnull=False).distinct()
            # Exclude subjects that have a specific zygosity/
            d = dict(zygosity=0) if self.value() == 'p' else dict(zygosity__in=(0, 1, 3))
            nids = set([z.subject.id.hex for z in Zygosity.objects.filter(**d)])
            return queryset.exclude(pk__in=nids)


class TodoFilter(DefaultListFilter):
    title = 'todo'
    parameter_name = 'todo'

    def lookups(self, request, model_admin):
        return (
            (None, 'All'),
            ('g', 'To be genotyped'),
            ('c', 'To be culled'),
            ('r', 'To be reduced'),
        )

    def queryset(self, request, queryset):
        if self.value() is None:
            return queryset.all()
        elif self.value() == 'g':
            return queryset.filter(to_be_genotyped=True)
        elif self.value() == 'c':
            return queryset.filter(to_be_culled=True)
        elif self.value() == 'r':
            return queryset.filter(cull__isnull=False, reduced=False)


class LineDropdownFilter(RelatedDropdownFilter):
    def field_choices(self, field, request, model_admin):
        """Only show active lines in dropdown filters."""
        return field.get_choices(include_blank=False, limit_choices_to={'is_active': True})


# Project
# ------------------------------------------------------------------------------------------------

class ProjectAdmin(BaseAdmin):
    fields = ('name', 'description', 'users')
    list_display = ('name', 'subjects_count', 'sessions_count', 'users_l')

    def users_l(self, obj):
        return ', '.join(map(str, obj.users.all()))
    users_l.short_description = 'users'

    def sessions_count(self, obj):
        return Session.objects.filter(project=obj).count()
    sessions_count.short_description = '# sessions'

    def subjects_count(self, obj):
        return Subject.objects.filter(projects=obj).count()
    subjects_count.short_description = '# subjects'


# Subject
# ------------------------------------------------------------------------------------------------

class ZygosityInline(BaseInlineAdmin):
    model = Zygosity
    extra = 1
    fields = ['allele', 'zygosity']
    classes = ['collapse']


class GenotypeTestInline(BaseInlineAdmin):
    model = GenotypeTest
    extra = 1
    fields = ['sequence', 'test_result']
    classes = ['collapse']


class SurgeryInline(BaseInlineAdmin):
    model = Surgery
    extra = 1
    fields = ['procedures', 'narrative', 'start_time', 'end_time', 'outcome_type',
              'users', 'location']
    readonly_fields = fields
    classes = ['collapse']
    show_change_link = True
    can_delete = False
    verbose_name = "Past surgery"
    verbose_name_plural = "Past surgeries"
    ordering = ('-start_time',)

    def has_add_permission(self, request, obj=None):
        return False


class AddSurgeryInline(SurgeryInline):
    readonly_fields = ()
    show_change_link = False
    verbose_name = "New surgery"
    verbose_name_plural = "New surgeries"

    def has_add_permission(self, request, obj=None):
        return True

    def has_change_permission(self, request, obj=None):
        return False


class HousingInline(admin.TabularInline):
    model = Housing.subjects.through
    extra = 0
    exclude = ('name', 'json',)

    def get_queryset(self, request):
        qs = super(HousingInline, self).get_queryset(request)
        return qs.filter(end_datetime__isnull=True)

    def formfield_for_foreignkey(self, db_field, request, **kwargs):
        if db_field.name == "housing" and request._obj_:
            from django.db.models import Q
            kwargs["queryset"] = Housing.objects.filter(
                Q(subjects__isnull=True) |
                Q(housing_subjects__subject__lab__in=[request._obj_.lab])
            ).distinct()
        return super().formfield_for_foreignkey(db_field, request, **kwargs)


class SessionInline(BaseInlineAdmin):
    model = Session
    extra = 1
    fields = ['procedures', 'narrative', 'start_time', 'users', 'location']
    readonly_fields = fields
    classes = ['collapse']
    ordering = ('-start_time',)


class OtherActionInline(BaseInlineAdmin):
    model = OtherAction
    extra = 1
    fields = ['procedures', 'narrative', 'start_time',
              'users', 'location']
    classes = ['collapse']
    ordering = ('-start_time',)


class SubjectForm(forms.ModelForm):
    def __init__(self, *args, **kwargs):
        # NOTE: Retrieve the request, passed by ModelAdmin.get_form()
        self.request = kwargs.pop('request', None)
        super(SubjectForm, self).__init__(*args, **kwargs)
        if not self.fields:
            return
        if self.instance.line:
            self.fields['litter'].queryset = Litter.objects.filter(line=self.instance.line)
        self.fields['responsible_user'].queryset = get_user_model().objects.all()
        if not self.request.user.is_superuser:
            # the projects edit box is limited to projects with no user or containing current user
            self.fields['projects'].queryset = Project.objects.filter(
                Q(users=self.request.user.pk) | Q(users=None)
            )

    def clean_responsible_user(self):
        old_ru = self.instance.responsible_user
        new_ru = self.cleaned_data['responsible_user']
        logged = self.request.user
        # NOTE: skip the test if the instance is being created
        # such that any user can create a new subject.
        if not self.instance._state.adding and old_ru and new_ru and old_ru != new_ru:
            if (not logged.is_superuser and not logged.is_stock_manager and
                    logged != old_ru):
                raise forms.ValidationError("You are not allowed to change the responsible user.")
        return new_ru


class SubjectAdmin(BaseAdmin):
    HOUSING_FIELDS = ('housing_l', 'cage_name', 'cage_type', 'light_cycle', 'enrichment',
                      'food', 'cage_mates_l')
    fieldsets = (
        ('SUBJECT', {'fields': ('nickname', 'sex', 'birth_date', 'age_days', 'responsible_user',
                                'request', 'wean_date',
                                ('to_be_genotyped', 'genotype_date',),
                                ('death_date', 'to_be_culled'),
                                ('reduced_date', 'reduced'),
                                ('cull_', 'cull_reason_'),
                                'ear_mark',
                                'protocol_number', 'description',
                                'lab', 'projects', 'json', 'subject_history')}),
        ('HOUSING (read-only, edit widget at the bottom of the page)',
         {'fields': HOUSING_FIELDS, 'classes': ('extrapretty',), }),
        ('PROFILE', {'fields': ('species', 'strain', 'source', 'line', 'litter',
                                'cage', 'cage_changes',),
                     'classes': ('collapse',),
                     }),
        ('OUTCOMES', {'fields': ('cull_method', 'adverse_effects', 'actual_severity'),
                      'classes': ('collapse',),
                      }),
        ('WEIGHINGS/WATER', {'fields': ('implant_weight',
                                        'current_weight',
                                        'reference_weight',
                                        'expected_weight',
                                        'given_water',
                                        'expected_water',
                                        'remaining_water',
                                        'water_history_link',
                                        'weighing_plot',
                                        ),
                             'classes': ('collapse',),
                             }),
    )

<<<<<<< HEAD
    list_display = ['nickname',
                    'weight_percent',
                    'birth_date',
                    'responsible_user',
                    'lab',
                    'session_count', 'sex_l', 'ear_mark_',
                    'breeding_pair_l',
                    'line_l',
                    'litter_l',
                    'zygosities',
                    'alive',
                    'cage',
                    'description'
=======
    list_display = ['nickname', 'weight_percent', 'birth_date', 'responsible_user', 'lab',
                    'project_l', 'session_count', 'sex_l', 'ear_mark_', 'breeding_pair_l',
                    'line_l', 'litter_l', 'zygosities', 'alive', 'cage',
>>>>>>> b633a7d7
                    ]
    search_fields = ['nickname',
                     'responsible_user__first_name',
                     'responsible_user__last_name',
                     'responsible_user__username',
                     'cage',
                     'lab__name',
                     'projects__name',
                     ]
    readonly_fields = ('age_days', 'zygosities', 'subject_history',
                       'breeding_pair_l', 'litter_l', 'line_l',
                       'cage_changes', 'cull_', 'cull_reason_',
                       ) + fieldsets[4][1]['fields'][1:] + HOUSING_FIELDS  # water read only fields
    ordering = ['-birth_date', '-nickname']
    list_editable = []
    list_filter = [ResponsibleUserListFilter,
                   SubjectAliveListFilter,
                   BreederListFilter,
                   ZygosityFilter,
                   TodoFilter,
                   ('line', LineDropdownFilter),
                   ]
    form = SubjectForm
    inlines = [ZygosityInline, GenotypeTestInline,
               SurgeryInline,
               AddSurgeryInline,
               SessionInline,
               OtherActionInline,
               NoteInline,
               HousingInline,
               ]

    def get_queryset(self, request):
        q = super(SubjectAdmin, self).get_queryset(request).select_related(
            'request', 'request__user', 'litter', 'litter__breeding_pair',
            'responsible_user',
            'line', 'lab', 'cull', 'cull__cull_method', 'cull__cull_reason',
            'species', 'strain', 'source',
        ).prefetch_related(
            'zygosity_set',
            'zygosity_set__allele',
            'line__alleles',
            Prefetch(
                'actions_waterrestrictions',
                queryset=WaterRestriction.objects.order_by('start_time')),
            Prefetch(
                'water_administrations',
                queryset=WaterAdministration.objects.order_by('date_time')),
            Prefetch(
                'weighings',
                queryset=Weighing.objects.order_by('date_time')),
        )
        q = q.annotate(sessions_count=Count('actions_sessions'))
        return q

    def session_count(self, sub):
        return sub.sessions_count
    session_count.short_description = '# sess'

    def weight_percent(self, sub):
        wc = sub.water_control
        return wc.percentage_weight_html()
    weight_percent.short_description = 'Weight %'

    def ear_mark_(self, obj):
        return obj.ear_mark
    ear_mark_.short_description = 'EM'

    def sex_l(self, obj):
        return obj.sex[0] if obj.sex else ''
    sex_l.short_description = 'sex'

    def breeding_pair_l(self, obj):
        bp = obj.litter.breeding_pair if obj.litter else None
        url = get_admin_url(bp)
        return format_html('<a href="{url}">{breeding_pair}</a>',
                           breeding_pair=bp or '-', url=url)
    breeding_pair_l.short_description = 'BP'

    def cull_reason_(self, obj):
        if hasattr(obj, 'cull'):
            return obj.cull.cull_reason
    cull_reason_.short_description = 'cull reason'

    def cull_(self, obj):
        if not hasattr(obj, 'cull'):
            return
        url = get_admin_url(obj.cull)
        return format_html('<a href="{url}">{cull}</a>', cull=obj.cull or '-', url=url)
    cull_.short_description = 'cull object'

    def housing_l(self, obj):
        url = get_admin_url(obj.housing)
        return format_html('<a href="{url}">{housing}</a>', housing=obj.housing or '-', url=url)
    housing_l.short_description = 'housing'

    def cage_mates_l(self, obj):
        if obj.cage_mates:
            return ','.join(list(obj.cage_mates.values_list('nickname', flat=True)))
    cage_mates_l.short_description = 'cage mates'

    def litter_l(self, obj):
        url = get_admin_url(obj.litter)
        return format_html('<a href="{url}">{litter}</a>', litter=obj.litter or '-', url=url)
    litter_l.short_description = 'litter'

    def line_l(self, obj):
        url = get_admin_url(obj.line)
        return format_html('<a href="{url}">{line}</a>', line=obj.line or '-', url=url)
    line_l.short_description = 'line'

    def project_l(self, obj):
        # url = get_admin_url(obj.line)
        # return format_html('<a href="{url}">{line}</a>', line=obj.line or '-', url=url)
        return '\n'.join(list(obj.projects.all().values_list('name', flat=True)))
    project_l.short_description = 'projects'

    def zygosities(self, obj):
        return '; '.join(obj.zygosity_strings())

    def reference_weight(self, obj):
        res = obj.water_control.reference_weighing_at()
        return '%.2f' % res[1] if res else '0'

    def current_weight(self, obj):
        res = obj.water_control.current_weighing()
        return '%.2f' % res[1] if res else '0'

    def expected_weight(self, obj):
        res = obj.water_control.expected_weight()
        return '%.2f' % res if res else '0'

    def expected_water(self, obj):
        return '%.2f' % obj.water_control.expected_water()

    def given_water(self, obj):
        return '%.2f' % obj.water_control.given_water()

    def remaining_water(self, obj):
        return '%.2f' % obj.water_control.remaining_water()

    def weighing_plot(self, obj):
        if not obj or not obj.id:
            return
        url = reverse('weighing-plot', kwargs={'subject_id': obj.id})
        return format_html('<img src="{url}" />', url=url)

    def water_history_link(self, obj):
        if not obj or not obj.id:
            return
        url = reverse('water-history', kwargs={'subject_id': obj.id})
        return format_html('<a href="{url}">Go to the water history page</a>', url=url)

    def subject_history(self, obj):
        if not obj or not obj.id:
            return
        url = reverse('subject-history', kwargs={'subject_id': obj.id})
        return format_html('<a href="{url}">Go to the subject history page</a>', url=url)

    def cage_changes(self, obj):
        return format_html('<br />\n'.join(_iter_history_changes(obj, 'cage')))

    def get_form(self, request, obj=None, **kwargs):
        # just save obj reference for future processing in Inline
        request._obj_ = obj

        # NOTE: make the request available in the form
        # http://stackoverflow.com/a/9191583/1595060
        form = super(SubjectAdmin, self).get_form(request, obj, **kwargs)

        class AdminFormWithRequest(form):
            def __new__(cls, *args, **kwargs):
                kwargs['request'] = request
                return form(*args, **kwargs)

        return AdminFormWithRequest

    def formfield_for_dbfield(self, db_field, **kwargs):
        request = kwargs['request']
        user = request.user
        formfield = super(SubjectAdmin, self).formfield_for_dbfield(db_field, **kwargs)
        if db_field.name == 'responsible_user':
            kwargs['initial'] = user
            choices = getattr(request, '_responsible_user_choices_cache', None)
            if choices is None:
                request._responsible_user_choices_cache = choices = list(formfield.choices)
            formfield.choices = choices
        return formfield

    def formfield_for_foreignkey(self, db_field, request, **kwargs):
        if db_field.name == 'request' and request.resolver_match:
            try:
                parent_obj_id = request.resolver_match.args[0]
                instance = Subject.objects.get(pk=parent_obj_id)
                line = instance.line
                kwargs["queryset"] = SubjectRequest.objects.filter(
                    line=line, user=request.user)
            except (IndexError, ValidationError):
                pass

        field = super(SubjectAdmin, self).formfield_for_foreignkey(db_field, request, **kwargs)
        if db_field.name == 'line':
            field.queryset = field.queryset.filter(is_active=True)

        return field

    def changelist_view(self, request, extra_context=None):
        """Restrict ability to change responsible user on the subjects list view."""
        if self.__class__.__name__ == 'SubjectAdmin':
            if request.user.is_superuser or request.user.is_stock_manager:
                self.list_editable = ['responsible_user']
            else:
                self.list_editable = []
        return super(SubjectAdmin, self).changelist_view(request, extra_context)

    def save_formset(self, request, form, formset, change):
        instances = formset.save(commit=False)
        # Delete objects marked to delete.
        for obj in formset.deleted_objects:
            obj.delete()
        # Default user is the logged user.
        obj = formset.instance
        line = obj.line
        if obj.responsible_user is None:
            obj.responsible_user = request.user
        # Set the line of all inline litters.
        for instance in instances:
            if isinstance(instance, Litter):
                instance.line = line
            instance.save()
        formset.save_m2m()

    def save_model(self, request, obj, form, change):
        if obj.reduced_date is not None and not obj.reduced:
            obj.reduced = True
        if hasattr(obj, 'cull') and obj.to_be_culled:
            obj.to_be_culled = False
        super(SubjectAdmin, self).save_model(request, obj, form, change)


# Subject inline
# ------------------------------------------------------------------------------------------------


class SubjectInlineForm(forms.ModelForm):
    TEST_RESULTS = (
        ('', '----'),
        (0, 'Absent'),
        (1, 'Present'),
    )
    result0 = forms.ChoiceField(choices=TEST_RESULTS, required=False)
    result1 = forms.ChoiceField(choices=TEST_RESULTS, required=False)
    result2 = forms.ChoiceField(choices=TEST_RESULTS, required=False)

    class Meta:
        model = Subject
        fields = '__all__'

    def __init__(self, *args, **kwargs):
        super(SubjectInlineForm, self).__init__(*args, **kwargs)
        self.sequences = []
        subject = self.instance
        line = subject.line
        if not line:
            return
        self.sequences = line.sequences
        # Set the label of the columns in subject inline.
        for i in range(min(3, len(self.sequences))):
            self.fields['result%d' % i].label = str(self.sequences[i])
        # Set the initial data of the genotype tests for the inline subjects.
        line_seqs = list(line.sequences)
        tests = GenotypeTest.objects.filter(subject=subject)
        for test in tests:
            if test.sequence in line_seqs:
                i = line_seqs.index(test.sequence)
                name = 'result%d' % i
                value = test.test_result
                if name in self.fields:
                    self.fields[name].initial = value

    def save(self, commit=True):
        # Save the genotype tests.
        for i in range(min(3, len(self.sequences))):
            sequence = self.sequences[i]
            result = self.cleaned_data.get('result%d' % i, '')
            if result == '':
                res = GenotypeTest.objects.filter(subject=self.instance, sequence=sequence)
                res.delete()
            elif result in ('0', '1'):
                result = int(result)
                res = GenotypeTest.objects.filter(subject=self.instance, sequence=sequence)
                if not res:
                    test = GenotypeTest(subject=self.instance, sequence=sequence,
                                        test_result=result)
                    test.save()
                else:
                    test = res[0]
                    test.test_result = result
                    test.save()
        return super(SubjectInlineForm, self).save(commit=commit)


class SubjectInline(BaseInlineAdmin):
    model = Subject
    extra = 1
    fields = ('nickname', 'birth_date', 'alive', 'wean_date', 'genotype_date', 'to_be_genotyped',
              'age_weeks', 'sex', 'line',
              'litter', 'cage',
              'sequence0', 'result0',
              'sequence1', 'result1',
              'sequence2', 'result2',
              'ear_mark', 'description')
    readonly_fields = ('age_weeks', 'alive',
                       'sequence0', 'sequence1', 'sequence2',
                       )
    list_editable = ('cage',)
    show_change_link = True
    form = SubjectInlineForm
    _parent_instance = None

    def formfield_for_foreignkey(self, db_field, request=None, **kwargs):
        # Filter breeding_pairs by breeding_pairs that are part of that line.
        field = super(SubjectInline, self).formfield_for_foreignkey(db_field,
                                                                    request, **kwargs)

        if db_field.name == 'breeding_pair':
            if isinstance(request._obj_, Line):
                field.queryset = field.queryset.filter(line=request._obj_)
            elif isinstance(request._obj_, Litter):
                field.queryset = field.queryset.filter(line=request._obj_.line)
            else:
                field.queryset = field.queryset.none()

        return field

    def _get_sequence(self, obj, i):
        if isinstance(self._parent_instance, Line):
            line = self._parent_instance
        elif isinstance(self._parent_instance, Litter):
            line = self._parent_instance.line
        elif isinstance(self._parent_instance, BreedingPair):
            line = self._parent_instance.line
        else:
            line = None
        if line:
            sequences = line.sequences
            if i < len(sequences):
                return sequences[i]

    def alive(self, obj):
        return obj.alive()
    alive.boolean = True

    def sequence0(self, obj):
        return self._get_sequence(obj, 0)

    def sequence1(self, obj):
        return self._get_sequence(obj, 1)

    def sequence2(self, obj):
        return self._get_sequence(obj, 2)

    def result0(self, obj):
        return

    def result1(self, obj):
        return

    def result2(self, obj):
        return


# BreedingPair
# ------------------------------------------------------------------------------------------------

class LitterInline(BaseInlineAdmin):
    model = Litter
    fields = ['name', 'breeding_pair', 'birth_date', 'description']
    extra = 1
    show_change_link = True

    def formfield_for_foreignkey(self, db_field, request=None, **kwargs):
        field = super(LitterInline, self).formfield_for_foreignkey(db_field, request, **kwargs)

        if db_field.name == ('breeding_pair'):
            if request._obj_ is not None:
                field.queryset = field.queryset.filter(line=request._obj_.line)
            else:
                field.queryset = field.queryset.none()

        return field


class BreedingPairFilter(DefaultListFilter):
    title = 'status'
    parameter_name = 'status'

    def lookups(self, request, model_admin):
        return (
            (None, 'Current'),
            ('p', 'Past'),
            ('all', 'All'),
        )

    def queryset(self, request, queryset):
        if self.value() is None:
            return queryset.filter(start_date__isnull=False, end_date=None)
        if self.value() == 'p':
            return queryset.filter(start_date__isnull=False, end_date__isnull=False)
        elif self.value == 'all':
            return queryset.all()


def _bp_subjects(line, sex):
    qs = Subject.objects.filter(line=line, sex=sex,
                                responsible_user__is_stock_manager=True).order_by('nickname')
    ids = [item.id for item in qs]
    qs = Subject.objects.filter(responsible_user__is_stock_manager=True,
                                sex=sex)
    if ids:
        preserved = Case(*[When(pk=pk, then=pos) for pos, pk in enumerate(ids)])
        qs = qs.order_by(preserved, 'nickname')
    else:
        qs = qs.order_by('nickname')
    return qs


class BreedingPairAdminForm(forms.ModelForm):
    cage = forms.CharField(required=False)

    def __init__(self, *args, **kwargs):
        super(BreedingPairAdminForm, self).__init__(*args, **kwargs)
        for w in ('father', 'mother1', 'mother2'):
            sex = 'M' if w == 'father' else 'F'
            p = getattr(self.instance, w, None)
            if p and p.cage:
                self.fields['cage'].initial = p.cage
            self.fields[w].queryset = _bp_subjects(self.instance.line, sex)

    def save(self, commit=True):
        cage = self.cleaned_data.get('cage')
        if cage:
            for w in ('father', 'mother1', 'mother2'):
                p = getattr(self.instance, w, None)
                if p:
                    p.cage = int(cage)
                    p.save()
        return super(BreedingPairAdminForm, self).save(commit=commit)

    class Meta:
        fields = '__all__'
        model = BreedingPair


class BreedingPairAdmin(BaseAdmin):
    form = BreedingPairAdminForm
    list_display = ['name', 'cage', 'line_l', 'start_date', 'end_date',
                    'father_l', 'mother1_l', 'mother2_l']
    list_select_related = ('line', 'father', 'mother1', 'mother2')
    fields = ['name', 'line', 'start_date', 'end_date',
              'father', 'mother1', 'mother2', 'cage', 'description']
    autocomplete_fields = ('father', 'mother1', 'mother2')
    list_filter = [BreedingPairFilter,
                   ('line', LineDropdownFilter),
                   ]
    inlines = [LitterInline]

    def cage(self, obj):
        return obj.father.cage if obj.father else None

    def line_l(self, obj):
        url = get_admin_url(obj.line)
        return format_html('<a href="{url}">{line}</a>', line=obj.line or '-', url=url)
    line_l.short_description = 'line'

    def father_l(self, obj):
        url = get_admin_url(obj.father)
        return format_html('<a href="{url}">{name}</a>',
                           name=obj.father.nickname if obj.father else '-', url=url)
    father_l.short_description = 'father'

    def mother1_l(self, obj):
        url = get_admin_url(obj.mother1)
        return format_html('<a href="{url}">{name}</a>',
                           name=obj.mother1.nickname if obj.mother1 else '-', url=url)
    mother1_l.short_description = 'mother1'

    def mother2_l(self, obj):
        url = get_admin_url(obj.mother2)
        return format_html('<a href="{url}">{name}</a>',
                           name=obj.mother2.nickname if obj.mother2 else '-', url=url)
    mother2_l.short_description = 'mother2'

    def get_form(self, request, obj=None, **kwargs):
        # just save obj reference for future processing in Inline
        request._obj_ = obj
        return super(BreedingPairAdmin, self).get_form(request, obj, **kwargs)

    def get_formsets_with_inlines(self, request, obj=None, *args, **kwargs):
        # Make the parent instance accessible from the inline admin.
        # http://stackoverflow.com/a/24427952/1595060
        for inline in self.get_inline_instances(request, obj):
            inline._parent_instance = obj
            yield inline.get_formset(request, obj), inline

    def save_formset(self, request, form, formset, change):
        instances = formset.save(commit=False)
        # Delete objects marked to delete.
        for obj in formset.deleted_objects:
            obj.delete()
        obj = formset.instance
        line = obj.line
        # Set the line of all inline litters.
        for instance in instances:
            if isinstance(instance, Litter):
                instance.line = line
            elif isinstance(instance, Subject):
                # Default user is the logged user.
                if instance.responsible_user is None:
                    instance.responsible_user = request.user
            instance.save()
        formset.save_m2m()


# Litter
# ------------------------------------------------------------------------------------------------

class LitterForm(forms.ModelForm):
    def __init__(self, *args, **kwargs):
        super(LitterForm, self).__init__(*args, **kwargs)
        if self.instance.line:
            self.fields['breeding_pair'].queryset = BreedingPair.objects.filter(
                line=self.instance.line,
            )


class LitterAdmin(BaseAdmin):
    list_display = ['name', 'breeding_pair', 'birth_date']
    list_select_related = ('breeding_pair',)
    fields = ['line', 'name',
              'breeding_pair', 'birth_date',
              'description',
              ]
    list_filter = [('line', LineDropdownFilter),
                   ]
    search_fields = ['name']
    form = LitterForm

    inlines = [SubjectInline]

    def get_form(self, request, obj=None, **kwargs):
        # just save obj reference for future processing in Inline
        request._obj_ = obj
        return super(LitterAdmin, self).get_form(request, obj, **kwargs)

    def get_formsets_with_inlines(self, request, obj=None, *args, **kwargs):
        # Make the parent instance accessible from the inline admin.
        # http://stackoverflow.com/a/24427952/1595060
        for inline in self.get_inline_instances(request, obj):
            inline._parent_instance = obj
            yield inline.get_formset(request, obj), inline

    def save_formset(self, request, form, formset, change):
        instances = formset.save(commit=False)
        # Delete objects marked to delete.
        for obj in formset.deleted_objects:
            obj.delete()
        obj = formset.instance
        # obj is a Litter instance.
        bp = obj.breeding_pair
        father = bp.father if bp else None
        to_copy = 'species,strain,source'.split(',')
        user = (father.responsible_user
                if father and father.responsible_user else request.user)
        for instance in instances:
            # Copy the birth date and breeding_pair from the litter.
            instance.breeding_pair = bp
            instance.line = obj.line
            instance.birth_date = obj.birth_date
            if instance.responsible_user is None:
                instance.responsible_user = user
            # Copy some fields from the mother to the subject.
            for field in to_copy:
                setattr(instance, field, getattr(father, field, None))
            instance.save()
        formset.save_m2m()


# Line
# ------------------------------------------------------------------------------------------------

class SubjectRequestInline(BaseInlineAdmin):
    model = SubjectRequest
    extra = 1
    fields = ['count', 'due_date', 'status', 'description']
    readonly_fields = ['status']


class SequencesInline(BaseInlineAdmin):
    model = Allele.sequences.through
    extra = 1
    fields = ['sequence']


class AllelesInline(BaseInlineAdmin):
    model = Line.alleles.through
    extra = 1
    fields = ['allele']


class BreedingPairFormset(BaseInlineFormSet):
    def __init__(self, *args, **kwargs):
        super(BreedingPairFormset, self).__init__(*args, **kwargs)


class BreedingPairInline(BaseInlineAdmin):
    model = BreedingPair
    formset = BreedingPairFormset
    fields = ('line', 'name', 'father', 'mother1', 'mother2')
    autocomplete_fields = ('father', 'mother1', 'mother2')
    readonly_fields = ()
    extra = 1

    def formfield_for_foreignkey(self, db_field, request=None, **kwargs):
        field = super(BreedingPairInline, self).formfield_for_foreignkey(db_field,
                                                                         request, **kwargs)
        obj = self._parent_instance
        if obj is None:
            return field
        if db_field.name in ('father', 'mother1', 'mother2'):
            sex = 'M' if db_field.name == 'father' else 'F'
            field.queryset = _bp_subjects(obj, sex)
        return field


class LineFilter(DefaultListFilter):
    title = 'active lines'
    parameter_name = 'is_active'

    def lookups(self, request, model_admin):
        return (
            (None, 'Active'),
            ('all', 'All'),
        )

    def queryset(self, request, queryset):
        if self.value() is None:
            return queryset.filter(is_active=True)
        elif self.value == 'all':
            return queryset.all()


class LineAdmin(BaseAdmin):
    fields = ['name', 'nickname', 'target_phenotype', 'is_active',
              'strain', 'species', 'description',
              'subject_autoname_index',
              'breeding_pair_autoname_index',
              'litter_autoname_index',
              'source', 'source_identifier', 'source_url', 'expression_data_url'
              ]
    list_display = ['name', 'nickname', 'target_phenotype', 'strain',
                    'source_link', 'expression', 'is_active']
    list_select_related = ('strain',)
    ordering = ['nickname']
    list_filter = [LineFilter]
    list_editable = ['is_active']
    search_fields = ('nickname',)

    inlines = [SubjectRequestInline, AllelesInline, BreedingPairInline]

    def source_link(self, obj):
        return format_html('<a href="{source_url}">{source_text}</a>',
                           source_url=obj.source_url or '#',
                           source_text='%s %s' % (obj.source, obj.source_identifier)
                           if obj.source else '')
    source_link.short_description = 'source'

    def expression(self, obj):
        e = obj.expression_data_url
        if not e:
            return
        t = e[:12] + '...'
        return format_html('<a href="{expression_url}">{expression_text}</a>',
                           expression_url=e,
                           expression_text=t,
                           )

    def get_formsets_with_inlines(self, request, obj=None, *args, **kwargs):
        # Make the parent instance accessible from the inline admin.
        # http://stackoverflow.com/a/24427952/1595060
        for inline in self.get_inline_instances(request, obj):
            inline._parent_instance = obj
            yield inline.get_formset(request, obj), inline

    def get_form(self, request, obj=None, **kwargs):
        # just save obj reference for future processing in Inline
        request._obj_ = obj
        return super(LineAdmin, self).get_form(request, obj, **kwargs)

    def save_formset(self, request, form, formset, change):
        instances = formset.save(commit=False)
        # Delete objects marked to delete.
        for obj in formset.deleted_objects:
            obj.delete()
        line = formset.instance
        for instance in instances:
            if isinstance(instance, Subject):
                # Copy some fields from the line to the subject.
                for field in ('species', 'strain'):
                    value = getattr(line, field, None)
                    if value:
                        setattr(instance, field, value)
                # Default user is the logged user.
                if instance.responsible_user is None:
                    instance.responsible_user = request.user
            elif isinstance(instance, SubjectRequest):
                # Copy some fields from the line to the instanceect.
                instance.user = request.user
            instance.save()
        formset.save_m2m()


# Subject request
# ------------------------------------------------------------------------------------------------

class SubjectRequestStatusListFilter(DefaultListFilter):
    title = 'status'
    parameter_name = 'status'

    def lookups(self, request, model_admin):
        return (
            (None, 'Open'),
            ('c', 'Closed'),
            ('all', 'All'),
        )

    def queryset(self, request, queryset):
        instances = queryset.all()
        if self.value() is None:
            pks = [obj.pk for obj in instances if obj.status() == 'Open']
            return SubjectRequest.objects.filter(pk__in=pks)
        if self.value() == 'c':
            pks = [obj.pk for obj in instances if obj.status() == 'Closed']
            return SubjectRequest.objects.filter(pk__in=pks)
        elif self.value == 'all':
            return queryset.all()


class SubjectRequestUserListFilter(DefaultListFilter):
    title = 'user'
    parameter_name = 'user'

    def lookups(self, request, model_admin):
        return (
            (None, 'Me'),
            ('all', 'All'),
        )

    def queryset(self, request, queryset):
        if self.value() is None:
            return queryset.filter(user=request.user)
        elif self.value == 'all':
            return queryset.all()


class SubjectInlineNonEditable(SubjectInline):
    readonly_fields = SubjectInline.fields


class SubjectRequestForm(forms.ModelForm):
    def __init__(self, *args, **kwargs):
        super(SubjectRequestForm, self).__init__(*args, **kwargs)
        self.fields['user'].queryset = get_user_model().objects.all().order_by('username')


class SubjectRequestAdmin(BaseAdmin):
    fields = ['line', 'count', 'date_time', 'due_date', 'description', 'user',
              'subjects_l', 'remaining', 'status']
    list_display = ['line', 'user', 'remaining_count', 'date_time', 'due_date', 'is_closed']
    list_select_related = ('line', 'user')
    readonly_fields = ['subjects_l', 'status', 'remaining', 'remaining_count']
    list_filter = [SubjectRequestUserListFilter,
                   SubjectRequestStatusListFilter,
                   ('line', LineDropdownFilter),
                   ]
    inlines = [SubjectInlineNonEditable]

    form = SubjectRequestForm

    def remaining_count(self, obj):
        c = obj.count or 0
        r = obj.remaining() or 0
        return '%d/%d' % (c - r, c)
    remaining_count.short_description = 'count'

    def is_closed(self, obj):
        return obj.status() == 'Closed'
    is_closed.boolean = True

    def subjects_l(self, obj):
        return format_html('; '.join('<a href="{url}">{subject}</a>'.format(
                                     subject=subject or '-',
                                     url=get_admin_url(subject))
                                     for subject in obj.subjects()))
    subjects_l.short_description = 'subjects'

    def get_queryset(self, request):
        return super(SubjectRequestAdmin, self).get_queryset(request).prefetch_related(
            'subject_set')

    def get_form(self, request, obj=None, **kwargs):
        # just save obj reference for future processing in Inline
        request._obj_ = obj
        return super(SubjectRequestAdmin, self).get_form(request, obj, **kwargs)

    def formfield_for_dbfield(self, db_field, **kwargs):
        user = kwargs['request'].user
        if db_field.name == 'user':
            kwargs['initial'] = user
        return super(SubjectRequestAdmin, self).formfield_for_dbfield(db_field, **kwargs)


# Other
# ------------------------------------------------------------------------------------------------

class SpeciesAdmin(BaseAdmin):

    def get_readonly_fields(self, request, obj=None):
        if obj:
            return self.readonly_fields + ['name']
        return self.readonly_fields

    fields = ['name', 'nickname']
    list_display = ['name', 'nickname']
    readonly_fields = []


class StrainAdmin(BaseAdmin):
    fields = ['name', 'description']


class AlleleAdmin(BaseAdmin):
    fields = ['nickname', 'name']
    search_fields = fields

    inlines = [SequencesInline]


class SourceAdmin(BaseAdmin):
    fields = ['name', 'description']


class SequenceAdmin(BaseAdmin):
    fields = ['base_pairs', 'name', 'description']
    search_fields = fields


class ZygosityRuleAdmin(BaseAdmin):
    fields = ('line', 'allele', 'sequence0', 'sequence0_result',
              'sequence1', 'sequence1_result', 'zygosity')
    list_display = fields
    list_editable = fields[2:]
    ordering = ('line', 'allele', 'sequence0', 'sequence1')
    list_filter = (('line', RelatedDropdownFilter), ('allele', RelatedDropdownFilter))
    list_select_related = ('line', 'allele', 'sequence0', 'sequence1')


class ZygosityAdmin(BaseAdmin):
    fields = ('subject', 'allele', 'zygosity')
    list_display = fields
    list_editable = ('allele', 'zygosity')
    ordering = ('subject', 'allele')
    search_fields = ('subject__nickname', 'allele__name')
    list_filter = (('allele', RelatedDropdownFilter),)
    list_select_related = ('subject', 'allele')


class GenotypeTestAdmin(BaseAdmin):
    fields = ('subject', 'sequence', 'test_result')
    list_display = fields
    list_editable = ('sequence', 'test_result')
    ordering = ('subject', 'sequence')
    search_fields = ('subject__nickname', 'sequence__name')
    list_filter = (('sequence', RelatedDropdownFilter),)
    list_select_related = ('subject', 'sequence')


class LabMemberAdminForm(UserChangeForm):
    class Meta:
        fields = ('__all__')
        model = LabMember

    def clean(self):
        current_user = LabMember.objects.get(pk=self.request_user.pk)
        if self.request_user != self.instance and not current_user.is_superuser:
            raise forms.ValidationError("You can't change other users.")
        return super(LabMemberAdminForm, self).clean()


class LabMemberAdmin(UserAdmin):
    form = LabMemberAdminForm
    ordering = ['username']
    list_display = ['username', 'email', 'first_name', 'last_name',
                    'groups_l',
                    'is_staff', 'is_superuser', 'is_stock_manager',
                    ]
    list_editable = ['is_stock_manager']
    save_on_top = True

    def get_form(self, request, obj=None, **kwargs):
        form = super(LabMemberAdmin, self).get_form(request, obj, **kwargs)
        form.request_user = request.user
        return form

    def groups_l(self, obj):
        return ', '.join(map(str, obj.groups.all()))
    groups_l.short_description = 'groups'


# Reorganize admin index
# ------------------------------------------------------------------------------------------------

mysite = admin.site

mysite.register(LabMember, LabMemberAdmin)
mysite.register(Group)

mysite.register(Project, ProjectAdmin)
mysite.register(Subject, SubjectAdmin)
mysite.register(Litter, LitterAdmin)
mysite.register(Line, LineAdmin)
mysite.register(BreedingPair, BreedingPairAdmin)

mysite.register(SubjectRequest, SubjectRequestAdmin)
mysite.register(Species, SpeciesAdmin)
mysite.register(Strain, StrainAdmin)
mysite.register(Source, SourceAdmin)
mysite.register(Allele, AlleleAdmin)
mysite.register(Sequence, SequenceAdmin)

mysite.register(GenotypeTest, GenotypeTestAdmin)
mysite.register(Zygosity, ZygosityAdmin)
mysite.register(ZygosityRule, ZygosityRuleAdmin)

# Alternative admin views
# ------------------------------------------------------------------------------------------------


class SubjectAdverseEffectsAdmin(SubjectAdmin):
    list_display = ['nickname', 'responsible_user', 'sex', 'birth_date',
                    'death_date', 'ear_mark', 'line_l', 'actual_severity',
                    'adverse_effects', 'cull_method']
    ordering = ['-birth_date']
    list_filter = [SubjectAliveListFilter,
                   ResponsibleUserListFilter,
                   ]
    list_editable = []

    def cull_method(self, obj):
        if obj.cull:
            return obj.cull.cull_method

    def has_add_permission(self, request):
        return False

    def get_queryset(self, request):
        return (self.model.objects.
                exclude(adverse_effects__isnull=True).
                exclude(adverse_effects__exact='')
                )

    def line_l(self, obj):
        # obj is the Subject instance, obj.line is the subject's Line instance.
        url = get_admin_url(obj.line)  # url to the Change line page
        return format_html('<a href="{url}">{line}</a>', line=obj.line or '-', url=url)
    line_l.short_description = 'line'


class CullSubjectAliveListFilter(DefaultListFilter):
    title = 'alive'
    parameter_name = 'alive'

    def lookups(self, request, model_admin):
        return (
            (None, 'Yes'),
            ('n', 'No'),
            ('nr', 'Not reduced'),
            ('tbc', 'To be culled'),
            ('all', 'All'),
        )

    def queryset(self, request, queryset):
        if self.value() is None:
            return queryset.filter(cull__isnull=True)
        if self.value() == 'n':
            return queryset.exclude(cull__isnull=True)
        if self.value() == 'nr':
            return queryset.filter(reduced=False).exclude(cull__isnull=True)
        if self.value() == 'tbc':
            return queryset.filter(to_be_culled=True, cull__isnull=True)
        elif self.value == 'all':
            return queryset.all()


class CullMiceAdmin(SubjectAdmin):
    list_display = ['nickname', 'birth_date', 'death_date', 'sex_f', 'ear_mark',
                    'line', 'cage', 'responsible_user', 'to_be_culled', 'reduced', 'cull_l']
    ordering = ['-birth_date', '-nickname']
    list_filter = [ResponsibleUserListFilter,
                   CullSubjectAliveListFilter,
                   ('line', LineDropdownFilter),
                   ]
    list_editable = ['death_date', 'to_be_culled', 'reduced']

    ordering = ('-birth_date',)

    def sex_f(self, obj):
        return obj.sex[0] if obj.sex else ''
    sex_f.short_description = 'sex'

    def has_add_permission(self, request):
        return False

    def cull_l(self, obj):
        if hasattr(obj, 'cull'):
            url = get_admin_url(obj.cull)
            return format_html('<a href="{url}">{cull}</a>', cull=obj.cull.date or '-', url=url)
    cull_l.short_description = 'cull'


create_modeladmin(SubjectAdverseEffectsAdmin, model=Subject, name='Adverse effect')
create_modeladmin(CullMiceAdmin, model=Subject, name='Cull subject')<|MERGE_RESOLUTION|>--- conflicted
+++ resolved
@@ -336,25 +336,9 @@
                              }),
     )
 
-<<<<<<< HEAD
-    list_display = ['nickname',
-                    'weight_percent',
-                    'birth_date',
-                    'responsible_user',
-                    'lab',
-                    'session_count', 'sex_l', 'ear_mark_',
-                    'breeding_pair_l',
-                    'line_l',
-                    'litter_l',
-                    'zygosities',
-                    'alive',
-                    'cage',
-                    'description'
-=======
     list_display = ['nickname', 'weight_percent', 'birth_date', 'responsible_user', 'lab',
                     'project_l', 'session_count', 'sex_l', 'ear_mark_', 'breeding_pair_l',
                     'line_l', 'litter_l', 'zygosities', 'alive', 'cage',
->>>>>>> b633a7d7
                     ]
     search_fields = ['nickname',
                      'responsible_user__first_name',
