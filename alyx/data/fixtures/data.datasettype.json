--- conflicted
+++ resolved
@@ -2091,27 +2091,28 @@
   },
   {
     "model": "data.datasettype",
-<<<<<<< HEAD
     "pk": "1c40f606-d232-4d86-9719-c4a518d2c79a",
     "fields": {
       "json": null,
       "name": "mpciROIs.brainLocationIds",
       "created_by": null,
       "description": "Brain location acronym of each ROI centroid. A '_ccf_2017' in the dataset means an alignment obtained from 25um resolution 2017 Allen Common Coordinate Framework. '_estimate' means not resolved with histology.",
-=======
+      "filename_pattern": ""
+    }
+  },
+  {
+    "model": "data.datasettype",
     "pk": "3736afe6-a006-44fd-8f9f-6cfbb41d98f4",
     "fields": {
       "json": null,
       "name": "widefieldU.mask",
       "created_by": null,
       "description": "Mask to apply to widefield session data prior to pre-processing steps",
->>>>>>> c558e420
-      "filename_pattern": ""
-    }
-  },
-  {
-    "model": "data.datasettype",
-<<<<<<< HEAD
+      "filename_pattern": ""
+    }
+  },
+  {
+    "model": "data.datasettype",
     "pk": "6556b4e4-c586-4ce7-b756-f2f290acfd0a",
     "fields": {
       "json": null,
@@ -2129,14 +2130,17 @@
       "name": "mpciMeanImage.mlapdv",
       "created_by": null,
       "description": "3D location of the cluster relative to bregma of each pixel of the mean image - mediolateral; anterior-posterior; dorsoventral coordinates (um). '_estimate' means not resolved with histology.",
-=======
+      "filename_pattern": ""
+    }
+  },
+  {
+    "model": "data.datasettype",
     "pk": "7f124173-c108-4a67-9400-b314a6d8b6b5",
     "fields": {
       "json": null,
       "name": "subjectWidefieldU.mask_atlasTransformed",
       "created_by": null,
       "description": "Mask to apply to all widefield sessions from a subject after pre-processing and atlas alignment",
->>>>>>> c558e420
       "filename_pattern": ""
     }
   }
