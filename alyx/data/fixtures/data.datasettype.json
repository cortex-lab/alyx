[
  {
    "model": "data.datasettype",
    "pk": "02492ac1-d2a5-4ca9-b545-a9a18fbbc31b",
    "fields": {
      "json": null,
      "name": "_iblrig_VideoCodeFiles.raw",
      "created_by": null,
      "description": "",
      "filename_pattern": "_iblrig_VideoCodeFiles.raw.*"
    }
  },
  {
    "model": "data.datasettype",
    "pk": "07260296-4fab-4725-89e5-c9e0f735201a",
    "fields": {
      "json": null,
      "name": "spikes.clusters",
      "created_by": null,
      "description": "[nspi]. Cluster assignments for each spike (integers counting from 0).",
      "filename_pattern": "spikes.clusters*.npy"
    }
  },
  {
    "model": "data.datasettype",
    "pk": "076dffde-7c7e-4636-99f1-3ae6e9d0fd4f",
    "fields": {
      "json": null,
      "name": "_ibl_lickPiezo.timestamps",
      "created_by": null,
      "description": "Timestamps for lick trace timeseries: 2 column array giving sample number and time in seconds",
      "filename_pattern": "_ibl_lickPiezo.timestamps.*"
    }
  },
  {
    "model": "data.datasettype",
    "pk": "07aea4a4-189c-46f7-867d-8179561caf94",
    "fields": {
      "json": null,
      "name": "passiveTrials.included",
      "created_by": null,
      "description": "boolean suggesting which trials to include in analysis, chosen at experimenter discretion, e.g. by excluding the block of incorrect trials at the end of the session when the mouse has stopped",
      "filename_pattern": "*passiveTrials.included.*"
    }
  },
  {
    "model": "data.datasettype",
    "pk": "0c635fca-650e-45c9-8e23-b22fe1f6e60e",
    "fields": {
      "json": null,
      "name": "passiveTrials.stimOn_times",
      "created_by": null,
      "description": "Times of stimulus onset in absolute seconds",
      "filename_pattern": "*passiveTrials.stimOn_times.*"
    }
  },
  {
    "model": "data.datasettype",
    "pk": "1427b6ba-6535-4f8f-9058-e3df63f0261e",
    "fields": {
      "json": null,
      "name": "spikes.times",
      "created_by": null,
      "description": "[nspi]. Times of spikes (seconds, relative to experiment onset). Note this includes spikes from all probes, merged together",
      "filename_pattern": "spikes.times*.npy"
    }
  },
  {
    "model": "data.datasettype",
    "pk": "6559486b-197a-49b4-abff-3efbc4a04ac7",
    "fields": {
      "json": null,
      "name": "spikes.samples",
      "created_by": null,
      "description": "[nspi]. Sample index of spikes in their own electrophysiology binary file.",
      "filename_pattern": "spikes.samples*.npy"
    }
  },
  {
    "model": "data.datasettype",
    "pk": "156b266c-abc8-416d-96d4-db85fd232909",
    "fields": {
      "json": null,
      "name": "_rigbox_matParameters.raw",
      "created_by": null,
      "description": "Parameter structure used for the task in Matlab format.",
      "filename_pattern": "_rigbox_matParameters.raw.mat"
    }
  },
  {
    "model": "data.datasettype",
    "pk": "26e731af-67a7-4be0-9dbc-c25eb153da31",
    "fields": {
      "json": null,
      "name": "_iblrig_taskSettings.raw",
      "created_by": null,
      "description": "Metadata/Settings json (only one line). All information about the task, user, subject, contrasts, gain etc are included. (We should have a link with the structure of it somewhere)",
      "filename_pattern": "_iblrig_taskSettings.raw.*"
    }
  },
  {
    "model": "data.datasettype",
    "pk": "334ac31e-49e2-480f-b1b3-661e4fae7bb2",
    "fields": {
      "json": null,
      "name": "clusters.uuids",
      "created_by": null,
      "description": "Unique identifier assigned to each cluster when ALF files created and during manual curation.",
      "filename_pattern": "clusters.uuids*.csv"
    }
  },
  {
    "model": "data.datasettype",
    "pk": "28440e6f-5809-46e8-9a18-ee79c5f1aea4",
    "fields": {
      "json": null,
      "name": "clusters.amps",
      "created_by": null,
      "description": "Mean amplitude of each cluster (V)",
      "filename_pattern": "clusters.amps*.npy"
    }
  },
  {
    "model": "data.datasettype",
    "pk": "2a80ad9c-0d66-47b5-9fe4-2624e3dc439e",
    "fields": {
      "json": null,
      "name": "sparseNoise.xyPos",
      "created_by": null,
      "description": "2 column array giving x and y coordiates on screen of sparse noise stimulus squares (WHAT UNIT?)",
      "filename_pattern": "*sparseNoise.xyPos.*"
    }
  },
  {
    "model": "data.datasettype",
    "pk": "2a9092b0-c9fc-4740-bb43-28b254e3386e",
    "fields": {
      "json": null,
      "name": "trials.feedbackType",
      "created_by": null,
      "description": "Whether feedback is positive or negative in choiceworld (-1 for negative, +1 for positive)",
      "filename_pattern": "*trials.feedbackType.*"
    }
  },
  {
    "model": "data.datasettype",
    "pk": "30717938-d036-40de-942f-b3dfe0c39c3b",
    "fields": {
      "json": null,
      "name": "trials.rewardVolume",
      "created_by": null,
      "description": "volume of reward given each trial in \u00b5l",
      "filename_pattern": "*trials.rewardVolume.*"
    }
  },
  {
    "model": "data.datasettype",
    "pk": "33a5fc59-83ce-4671-a4f0-a1ad0ef53f28",
    "fields": {
      "json": null,
      "name": "_ibl_lickPiezo.raw",
      "created_by": null,
      "description": "Raw lick trace (1 column array",
      "filename_pattern": "_ibl_lickPiezo.raw.*"
    }
  },
  {
    "model": "data.datasettype",
    "pk": "361ca040-16e5-45d8-8486-ba8d19538452",
    "fields": {
      "json": null,
      "name": "passiveBeeps.times",
      "created_by": null,
      "description": "Times of the beep, equivilent to the go cue during the choice world task",
      "filename_pattern": "*passiveBeeps.times.*"
    }
  },
  {
    "model": "data.datasettype",
    "pk": "378aa050-4924-4a9b-9fe7-b7cf86dff93f",
    "fields": {
      "json": null,
      "name": "trials.choice",
      "created_by": null,
      "description": "which choice was made in choiceworld: -1 (turn CCW), +1 (turn CW), or 0 (nogo)",
      "filename_pattern": "*trials.choice.*"
    }
  },
  {
    "model": "data.datasettype",
    "pk": "389b2a23-d032-4909-9ad1-c59903718daf",
    "fields": {
      "json": null,
      "name": "_rigbox_timeLine.raw",
      "created_by": null,
      "description": "",
      "filename_pattern": "_rigbox_timeLine.raw.mat"
    }
  },
  {
    "model": "data.datasettype",
    "pk": "4cd7dcc9-62c1-4471-afa7-60544fc7e1ff",
    "fields": {
      "json": null,
      "name": "trials.repNum",
      "created_by": null,
      "description": "the repetition number of the trial, i.e. how many trials have been repeated on this side (counting from 1)",
      "filename_pattern": "*trials.repNum.*"
    }
  },
  {
    "model": "data.datasettype",
    "pk": "54c9a39c-665c-4cf6-b06c-d7f18dae1e78",
    "fields": {
      "json": null,
      "name": "wheel.position",
      "created_by": null,
      "description": "Absolute position of wheel.",
      "filename_pattern": "*wheel.position.*"
    }
  },
  {
    "model": "data.datasettype",
    "pk": "5df90bef-df4f-4850-92b4-f0e43d619a0a",
    "fields": {
      "json": null,
      "name": "trials.response_times",
      "created_by": null,
      "description": "Time of \"response\" in choiceworld- in absolute seconds, rather than relative to trial onset. This is when one of the three possible choices is registered in software, will not be the same as when the mouse's movement to generate that response begins.",
      "filename_pattern": "*trials.response_times.*"
    }
  },
  {
    "model": "data.datasettype",
    "pk": "62998630-0d69-45c1-9c5e-c74a1a509fb1",
    "fields": {
      "json": null,
      "name": "_iblrig_encoderEvents.raw",
      "created_by": null,
      "description": "Data file saved from Bonsai (Event, RE timestamp, Source, data, Bonsai Timestamp) - Each row is an event sent from the state machine (1, 2, 3 - stim off, on close loop)",
      "filename_pattern": "_iblrig_encoderEvents.raw.*"
    }
  },
  {
    "model": "data.datasettype",
    "pk": "63ea5aaa-1b51-4378-b515-2b6ec0502e05",
    "fields": {
      "json": null,
      "name": "trials.goCueTrigger_times",
      "created_by": null,
      "description": "Time of go cues in choiceworld - in absolute seconds, rather than relative to trial onset NOTE: this is the time the trigger command is sent by Bpod",
      "filename_pattern": "_ibl_trials.goCueTrigger_times.*"
    }
  },
  {
    "model": "data.datasettype",
    "pk": "678a7e65-1dd1-4bff-b8c9-508e1f3a1cdc",
    "fields": {
      "json": null,
      "name": "trials.intervals",
      "created_by": null,
      "description": "2 column array giving each trials start (i.e. beginning of quiescent period) and stop (i.e. end of iti) times of trials in universal seconds",
      "filename_pattern": "*trials.intervals*.*"
    }
  },
  {
    "model": "data.datasettype",
    "pk": "6e2913bc-6591-457c-a4e1-df86d96298b4",
    "fields": {
      "json": null,
      "name": "sparseNoise.times",
      "created_by": null,
      "description": "times of those stimulus squares appeared in universal seconds",
      "filename_pattern": "*sparseNoise.times.*"
    }
  },
  {
    "model": "data.datasettype",
    "pk": "71ba1629-fec2-4984-a97d-228ca14a68ab",
    "fields": {
      "json": null,
      "name": "_spikeglx_sync.channels",
      "created_by": null,
      "description": "0 based index corresponding to the raw file sync channel used [0-15 on 3A, 0-8 on 3B]",
      "filename_pattern": "_spikeglx_sync.channels*.npy"
    }
  },
  {
    "model": "data.datasettype",
    "pk": "79f7f786-f77a-4e80-97a5-65f68264049e",
    "fields": {
      "json": null,
      "name": "trials.stimOff_times",
      "created_by": null,
      "description": "Times of stimuli in choiceworld - in absolute seconds, rather than relative to trial onset",
      "filename_pattern": "*trials.stimOff_times.*"
    }
  },
  {
    "model": "data.datasettype",
    "pk": "72344745-c248-45e5-bf73-a9329c1720d2",
    "fields": {
      "json": null,
      "name": "trials.stimOn_times",
      "created_by": null,
      "description": "Times of stimuli in choiceworld - in absolute seconds, rather than relative to trial onset",
      "filename_pattern": "*trials.stimOn_times.*"
    }
  },
  {
    "model": "data.datasettype",
    "pk": "72d9e4b1-295a-4698-bca7-650e7a62a330",
    "fields": {
      "json": null,
      "name": "passiveValveClicks.times",
      "created_by": null,
      "description": "Times of valve opening during passive trial presentation",
      "filename_pattern": "*passiveValveClicks.times.*"
    }
  },
  {
    "model": "data.datasettype",
    "pk": "74c0120c-7515-478f-9725-53d587d86c49",
    "fields": {
      "json": null,
      "name": "wheel.timestamps",
      "created_by": null,
      "description": "Timestamps for wheel timeseries",
      "filename_pattern": "*wheel.times*"
    }
  },
  {
    "model": "data.datasettype",
    "pk": "7a1a4c65-ab7a-4a26-b610-a5bf22b1f106",
    "fields": {
      "json": null,
      "name": "_spikeglx_sync.times",
      "created_by": null,
      "description": "[nsync]Times of sync pulses, seconds relative to ephys start",
      "filename_pattern": "_spikeglx_sync.times*.npy"
    }
  },
  {
    "model": "data.datasettype",
    "pk": "81ea14a9-1512-4c1c-94e3-ccb7b42f6755",
    "fields": {
      "json": null,
      "name": "wheelMoves.type",
      "created_by": null,
      "description": "string array containing classified type of movement ('CW', 'CCW', 'Flinch', 'Other')",
      "filename_pattern": "*wheelMoves.type.*"
    }
  },
  {
    "model": "data.datasettype",
    "pk": "83c45a9b-3e78-460f-a035-cb00cf4f9709",
    "fields": {
      "json": null,
      "name": "passiveNoise.intervals",
      "created_by": null,
      "description": "2 column array giving each passive noise trial's start (i.e. beginning of quiescent period) and stop (i.e. end of iti) times of trials in universal seconds",
      "filename_pattern": "*passiveNoise.intervals.*"
    }
  },
  {
    "model": "data.datasettype",
    "pk": "84cf6690-bfa7-44e6-aba1-645ca2e53a6b",
    "fields": {
      "json": null,
      "name": "spikes.amps",
      "created_by": null,
      "description": "[nspi]. Amplitude of each spike (V)",
      "filename_pattern": "spikes.amps*.npy"
    }
  },
  {
    "model": "data.datasettype",
    "pk": "e71eae26-10ff-469a-a515-690791456df8",
    "fields": {
      "json": null,
      "name": "clusters.metrics",
      "created_by": null,
      "description": "Quality control metrics at the cluster level. Fields may vary.",
      "filename_pattern": "clusters.metrics*.pqt"
    }
  },
  {
    "model": "data.datasettype",
    "pk": "0a79262d-9bc9-46d3-90ca-f53058448fdf",
    "fields": {
      "json": null,
      "name": "clusters.waveformsChannels",
      "created_by": null,
      "description": "Index of channels that are stored for each cluster waveform. Sorted by increasing distance from the maximum amplitude channel.",
      "filename_pattern": "clusters.waveformsChannels*.npy"
    }
  },
  {
    "model": "data.datasettype",
    "pk": "93caf4ac-c39d-4723-aaac-d67123f687e4",
    "fields": {
      "json": null,
      "name": "clusters.waveforms",
      "created_by": null,
      "description": "Waveform from spike sorting templates (stored as a sparse array, only for a subset of channels closest to the peak channel)",
      "filename_pattern": "clusters.waveforms.npy"
    }
  },
  {
    "model": "data.datasettype",
    "pk": "856ad907-da77-4182-9a34-5eb02b217f2c",
    "fields": {
      "json": null,
      "name": "clusters.peakToTrough",
      "created_by": null,
      "description": "Waveforms length in ms",
      "filename_pattern": "clusters.peakToTrough*.npy"
    }
  },
  {
    "model": "data.datasettype",
    "pk": "8d9e3083-9cb5-4f21-b945-cd445772d7a7",
    "fields": {
      "json": null,
      "name": "_iblrig_ambientSensorData.raw",
      "created_by": null,
      "description": "Temperature and humidity from sensor in rig",
      "filename_pattern": "_iblrig_ambientSensorData.raw.*"
    }
  },
  {
    "model": "data.datasettype",
    "pk": "8e896348-e852-49ec-b195-be56af9c0180",
    "fields": {
      "json": null,
      "name": "_rigbox_jsonParameters.raw",
      "created_by": null,
      "description": "Parameter structure used for the task in Json format.",
      "filename_pattern": "_rigbox_jsonParameters.raw.json"
    }
  },
  {
    "model": "data.datasettype",
    "pk": "91aec5d6-a10a-41e8-abcd-fbd7bacf69e3",
    "fields": {
      "json": null,
      "name": "_iblrig_codeFiles.raw",
      "created_by": null,
      "description": "Zip of Gabor2D and basicChoiceWorld code folders that generated the data",
      "filename_pattern": "_iblrig_codeFiles.raw.*"
    }
  },
  {
    "model": "data.datasettype",
    "pk": "9295f7a4-dd1b-440e-8ad0-53223aebab81",
    "fields": {
      "json": null,
      "name": "trials.probabilityLeft",
      "created_by": null,
      "description": "Probability that the stimulus will be on the left hand side for the current block. The probability of right is 1 minus this",
      "filename_pattern": "_ibl_trials.probabilityLeft.*"
    }
  },
  {
    "model": "data.datasettype",
    "pk": "9464bcd6-be30-4180-876a-93625c79977d",
    "fields": {
      "json": null,
      "name": "channels.rawInd",
      "created_by": null,
      "description": "[nch] Each channel's row in its home file (look up via probes.rawFileName), counting from zero. Note some rows don't have a channel, for example if they were sync pulses",
      "filename_pattern": "channels.rawInd*.npy"
    }
  },
  {
    "model": "data.datasettype",
    "pk": "979f9f7c-7d67-48d5-9042-a9000a8e66a2",
    "fields": {
      "json": null,
      "name": "trials.contrastLeft",
      "created_by": null,
      "description": "contrast of left-side stimulus (0...1) nan if trial is on other side",
      "filename_pattern": "*trials.contrastLeft.*"
    }
  },
  {
    "model": "data.datasettype",
    "pk": "9b929d17-bd42-459d-a604-b4251d847da8",
    "fields": {
      "json": null,
      "name": "passiveTrials.contrastLeft",
      "created_by": null,
      "description": "contrast of left-side stimulus (0...1)",
      "filename_pattern": "*passiveTrials.contrastLeft.*"
    }
  },
  {
    "model": "data.datasettype",
    "pk": "9d44dc73-67cd-4de7-b115-7d25723bc0da",
    "fields": {
      "json": null,
      "name": "trials.contrastRight",
      "created_by": null,
      "description": "contrast of right-side stimulus (0...1) nan if trial is on other side",
      "filename_pattern": "*trials.contrastRight.*"
    }
  },
  {
    "model": "data.datasettype",
    "pk": "9d9f66f2-a783-46a7-ad03-1cad8aa7b4ab",
    "fields": {
      "json": null,
      "name": "extraRewards.times",
      "created_by": null,
      "description": "Times of extra rewards",
      "filename_pattern": "*extraRewards.times.*"
    }
  },
  {
    "model": "data.datasettype",
    "pk": "a5ef4d78-e667-4e85-9fd7-141ae5ad3ae9",
    "fields": {
      "json": null,
      "name": "_iblrig_encoderTrialInfo.raw",
      "created_by": null,
      "description": "Raw trial data sent at beginning of trial from Bpod to Bonsai (TrialNum, init position of stim, stim_contrast, stim_freq, stim_angle, stim_gain, stim_sigma/size, Bonsai timestamp),",
      "filename_pattern": "_iblrig_encoderTrialInfo.raw.*"
    }
  },
  {
    "model": "data.datasettype",
    "pk": "a60425e9-c5ab-4827-88a3-79b4eb68f989",
    "fields": {
      "json": null,
      "name": "trials.feedback_times",
      "created_by": null,
      "description": "Time of feedback delivery (reward or not) in choiceworld - in absolute seconds, rather than relative to trial onset",
      "filename_pattern": "*trials.feedback_times.*"
    }
  },
  {
    "model": "data.datasettype",
    "pk": "b5ec79de-9c9e-4009-8892-10aa2ddb9638",
    "fields": {
      "json": null,
      "name": "_iblrig_Camera.timestamps",
      "created_by": null,
      "description": "",
      "filename_pattern": "_iblrig_*Camera.*timestamps.*"
    }
  },
  {
    "model": "data.datasettype",
    "pk": "b73caa77-3e26-44a4-9809-b0885b47e77e",
    "fields": {
      "json": null,
      "name": "passiveTrials.contrastRight",
      "created_by": null,
      "description": "contrast of right-side stimulus (0...1)",
      "filename_pattern": "*passiveTrials.contrastRight.*"
    }
  },
  {
    "model": "data.datasettype",
    "pk": "b7fe7846-731e-407c-8187-d2cfa3978587",
    "fields": {
      "json": null,
      "name": "_rigbox_block.raw",
      "created_by": null,
      "description": "File containing the session data, unparsed in Matlab format.",
      "filename_pattern": "_rigbox_block.raw.mat"
    }
  },
  {
    "model": "data.datasettype",
    "pk": "b9898fac-8106-4db4-99a4-f81f6a53fc57",
    "fields": {
      "json": null,
      "name": "_iblrig_taskData.raw",
      "created_by": null,
      "description": "Data file saved by PyBpod in json serializable lines (file itself is not a json object, each line is a json object corresponding to a trial) - Training task w/ automated contrast",
      "filename_pattern": "_iblrig_taskData.raw.*"
    }
  },
  {
    "model": "data.datasettype",
    "pk": "cbf4b6b1-9202-4468-bd65-22df1713ae60",
    "fields": {
      "json": null,
      "name": "passiveWhiteNoise.times",
      "created_by": null,
      "description": "Times of white noise bursts, equivilent to the negative feedback sound during the choice world task",
      "filename_pattern": "*passiveWhiteNoise.times.*"
    }
  },
  {
    "model": "data.datasettype",
    "pk": "cecb16be-781f-4859-bfb9-47406bdb1724",
    "fields": {
      "json": null,
      "name": "_rigbox_hardwareInfo.raw",
      "created_by": null,
      "description": "Hardware configuration used for the task, json format",
      "filename_pattern": "_rigbox_hardwareInfo.raw.json"
    }
  },
  {
    "model": "data.datasettype",
    "pk": "cff89747-45ad-4538-a32c-4a47ee26e36c",
    "fields": {
      "json": null,
      "name": "_spikeglx_sync.polarities",
      "created_by": null,
      "description": "[nsync]. Polarity of front: 1: rising, -1 falling",
      "filename_pattern": "_spikeglx_sync.polarities*.npy"
    }
  },
  {
    "model": "data.datasettype",
    "pk": "d6584a34-f9dd-4870-ac02-0feb50fdf5f6",
    "fields": {
      "json": null,
      "name": "trials.included",
      "created_by": null,
      "description": "boolean suggesting which trials to include in analysis, chosen at experimenter discretion, e.g. by excluding the block of incorrect trials at the end of the session when the mouse has stopped",
      "filename_pattern": "*trials.included.*"
    }
  },
  {
    "model": "data.datasettype",
    "pk": "dea53510-d3e0-4b94-9739-2fe548a6f898",
    "fields": {
      "json": null,
      "name": "wheelMoves.intervals",
      "created_by": null,
      "description": "2 column array with onset and offset times of detected wheel movements in seconds",
      "filename_pattern": "*wheelMoves.intervals.*"
    }
  },
  {
    "model": "data.datasettype",
    "pk": "a66e41a2-09b8-4761-9fbb-5fe5168cc088",
    "fields": {
      "json": null,
      "name": "wheelMoves.peakAmplitude",
      "created_by": null,
      "description": "amplitude of the wheel move",
      "filename_pattern": "*wheelMoves.peakAmplitude.*"
    }
  },
  {
    "model": "data.datasettype",
    "pk": "e0c77fba-1e8d-435a-b57e-b33c867ede83",
    "fields": {
      "json": null,
      "name": "_iblrig_encoderPositions.raw",
      "created_by": null,
      "description": "Data file saved from Bonsai (Position, RE timestamp, Position, Bonsai Timestamp) - Each row is a position change of the RE",
      "filename_pattern": "_iblrig_encoderPositions.raw.*"
    }
  },
  {
    "model": "data.datasettype",
    "pk": "e1542d34-9618-4369-aab7-0489484f6a12",
    "fields": {
      "json": null,
      "name": "wheel.velocity",
      "created_by": null,
      "description": "Signed velocity of wheel",
      "filename_pattern": "*wheel.velocity.*"
    }
  },
  {
    "model": "data.datasettype",
    "pk": "e154b9c5-81d7-4de1-96d3-e5372a325939",
    "fields": {
      "json": null,
      "name": "clusters.depths",
      "created_by": null,
      "description": "[nc] Depth of mean cluster waveform on probe (\u00b5m). 0 means deepest site, positive means above this.",
      "filename_pattern": "clusters.depths*.npy"
    }
  },
  {
    "model": "data.datasettype",
    "pk": "e40899d0-a883-40ac-8214-344bcf249d09",
    "fields": {
      "json": null,
      "name": "_iblrig_Camera.raw",
      "created_by": null,
      "description": "",
      "filename_pattern": "_iblrig_*Camera.raw.*"
    }
  },
  {
    "model": "data.datasettype",
    "pk": "e6c22fe1-52b8-4a3d-adb0-1603d2fa7fec",
    "fields": {
      "json": null,
      "name": "spikes.depths",
      "created_by": null,
      "description": "[nspi]. Depth along probe of each spike (\u00b5m; computed from waveform center of mass). 0 means deepest site, positive means above this",
      "filename_pattern": "spikes.depths*.npy"
    }
  },
  {
    "model": "data.datasettype",
    "pk": "f7dbfad8-1cfc-459e-874f-4065cf9def86",
    "fields": {
      "json": null,
      "name": "trials.goCue_times",
      "created_by": null,
      "description": "Time of go cues in choiceworld - in absolute seconds, rather than relative to trial onset",
      "filename_pattern": "*trials.goCue_times.*"
    }
  },
  {
    "model": "data.datasettype",
    "pk": "921d2a34-9bcf-430f-a762-2f4051902e56",
    "fields": {
      "json": null,
      "name": "trials.firstMovement_times",
      "created_by": null,
      "description": "Movement onset (absolute from session start) extracted from the rotary encoder ",
      "filename_pattern": "*trials.firstMovement_times.*"
    }
  },
  {
    "model": "data.datasettype",
    "pk": "fd0654a6-9d26-4e04-99cc-6608e9621684",
    "fields": {
      "json": null,
      "name": "_rigbox_code.raw",
      "created_by": null,
      "description": "Copy  of the expDef.m code file used for the session",
      "filename_pattern": "_rigbox_code.raw.m"
    }
  },
  {
    "model": "data.datasettype",
    "pk": "fedf27ea-6428-4b14-bdf5-3863c9901a48",
    "fields": {
      "json": null,
      "name": "clusters.channels",
      "created_by": null,
      "description": "Channel which has the largest amplitude for this cluster. Note this counts all channels in the whole recording (starting from zero), rather than just the channels on this cluster's home probe - so if you want to find this cluster's brain location, it would be channels.brainLocation[clusters.peakChannel[i],:]",
      "filename_pattern": "clusters.channels*.npy"
    }
  },
  {
    "model": "data.datasettype",
    "pk": "ffe43f90-d13f-42ad-b2c9-38603a9a5439",
    "fields": {
      "json": null,
      "name": "camera.dlc",
      "created_by": null,
      "description": "Raw DLC output for Camera as numpy array",
      "filename_pattern": "*camera.dlc.*"
    }
  },
  {
    "model": "data.datasettype",
    "pk": "acb644d5-05a6-41b0-8f4e-b290d0b7a9cc",
    "fields": {
      "json": null,
      "name": "_ibl_trials.quiescencePeriod",
      "created_by": null,
      "description": "At the beginning of each trial, the mouse must not move the wheel for a fixed, “quiescent” period for the trial to continue. The quiescence period is the duration of this period in seconds.",
      "filename_pattern": "_ibl_trials.quiescencePeriod.*"
    }
  },
  {
    "model": "data.datasettype",
    "pk": "7e27c540-e61d-401f-b774-54d573886a6c",
    "fields": {
      "json": null,
      "name": "_ibl_trials.stimOnTrigger_times",
      "created_by": null,
      "description": "Times of stimulus onset trigger command",
      "filename_pattern": "_ibl_trials.stimOnTrigger_times.*"
    }
  },
  {
    "model": "data.datasettype",
    "pk": "2aba753c-0316-44e7-ad54-b42c81a99349",
    "fields": {
      "json": null,
      "name": "ephysData.raw.ap",
      "created_by": null,
      "description": "Action Potentials band of raw neurophysiology data - mtscomp compressed",
      "filename_pattern": "*ephysData*.ap.cbin"
    }
  },
  {
    "model": "data.datasettype",
    "pk": "d0d22f62-1c16-435c-a437-c82474c42100",
    "fields": {
      "json": null,
      "name": "ephysData.raw.lf",
      "created_by": null,
      "description": "Low Field band of raw neurophysiology data - mtscomp compressed",
      "filename_pattern": "*ephysData*.lf.cbin"
    }
  },
  {
    "model": "data.datasettype",
    "pk": "993e04d9-33f4-42c1-b665-3a39da26c72b",
    "fields": {
      "json": null,
      "name": "ephysData.raw.nidq",
      "created_by": null,
      "description": "Nidq breakout box binary data for Neuropixel 3B system - mtscomp compressed",
      "filename_pattern": "*ephysData*.nidq.cbin"
    }
  },
  {
    "model": "data.datasettype",
    "pk": "2ba28b37-0833-4b7b-bad5-d36c108d3941",
    "fields": {
      "json": null,
      "name": "ephysData.raw.ch",
      "created_by": null,
      "description": "mtscomp header file for block compressed binary time-series. ",
      "filename_pattern": "*ephysData*.ch"
    }
  },
  {
    "model": "data.datasettype",
    "pk": "f9f6df39-52af-4818-a502-845489d671f4",
    "fields": {
      "json": null,
      "name": "ephysData.raw.meta",
      "created_by": null,
      "description": "Metadata text file for raw binary neurophysiology data",
      "filename_pattern": "*ephysData*.meta"
    }
  },
  {
    "model": "data.datasettype",
    "pk": "05981c26-6f62-4bb6-af22-745f9751c7be",
    "fields": {
      "json": null,
      "name": "ephysData.raw.sync",
      "created_by": null,
      "description": "Synchronization file for multi-probes acquisitions.",
      "filename_pattern": "*ephysData*.sync.npy"
    }
  },
  {
    "model": "data.datasettype",
    "pk": "9e77de1e-b20b-4a84-b372-2c20907f95b6",
    "fields": {
      "json": null,
      "name": "ephysData.raw.timestamps",
      "created_by": null,
      "description": "2 columns file containing time synchronisation information for the AP binary file: sample index in the first column and session time in the second column. Note that sample indices may not be integers.",
      "filename_pattern": "*ephysData*.timestamps.npy"
    }
  },
  {
    "model": "data.datasettype",
    "pk": "524bc84c-bf31-481f-b9f7-73e87090bd39",
    "fields": {
      "json": null,
      "name": "ephysData.raw.wiring",
      "created_by": null,
      "description": "Description of wiring of synchronization auxiliaries",
      "filename_pattern": "*ephysData*.wiring.json"
    }
  },
  {
    "model": "data.datasettype",
    "pk": "41068334-1826-42ee-a09a-759d907dd0cf",
    "fields": {
      "json": null,
      "name": "_iblrig_RFMapStim.raw",
      "created_by": null,
      "description": "Passive Visual stimulus raw information",
      "filename_pattern": "_iblrig_RFMapStim.raw.bin"
    }
  },
  {
    "model": "data.datasettype",
    "pk": "6e777a97-f1f4-4cab-8c57-80ef5c7c7841",
    "fields": {
      "json": null,
      "name": "channels.probes",
      "created_by": null,
      "description": "Probe assignments for each channel (integers counting from 0). Can be used as direct indexing for the probes.* attributes.",
      "filename_pattern": "channels.probes*.npy"
    }
  },
  {
    "model": "data.datasettype",
    "pk": "f91db8df-ebdc-448a-9ba2-7b2d003f0c3d",
    "fields": {
      "json": null,
      "name": "clusters.probes",
      "created_by": null,
      "description": "Probe assignments for each cluster (integers counting from 0). Can be used as direct indexing for the probes.* attributes.",
      "filename_pattern": "clusters.probes*.npy"
    }
  },
  {
    "model": "data.datasettype",
    "pk": "184ef28b-056e-4416-8626-809e3a8fc73b",
    "fields": {
      "json": null,
      "name": "spikes.templates",
      "created_by": null,
      "description": "Detection template assignment for each spike (integers counting from 0). Can be used as direct indexing of the templates.* attributes.",
      "filename_pattern": "spikes.templates*.npy"
    }
  },
  {
    "model": "data.datasettype",
    "pk": "59c557be-7310-4c80-8bf8-51ef7c959dcf",
    "fields": {
      "json": null,
      "name": "channels.localCoordinates",
      "created_by": null,
      "description": "relative to probe coordinate system (µm): x (first) dimension is on the width of the shank while (y) is the depth where 0 is the deepest site, and positive above this.",
      "filename_pattern": "channels.localCoordinates*.npy"
    }
  },
  {
    "model": "data.datasettype",
    "pk": "d3547560-7cd3-48e6-903c-427317a06a3b",
    "fields": {
      "json": null,
      "name": "_ibl_log.info",
      "created_by": null,
      "description": "Log File for normal job completion",
      "filename_pattern": "_ibl_log.info*.log"
    }
  },
  {
    "model": "data.datasettype",
    "pk": "86f168dc-5a37-4e67-adfe-353cf6aed751",
    "fields": {
      "json": null,
      "name": "_ibl_log.error",
      "created_by": null,
      "description": "Log File for errored job",
      "filename_pattern": "_ibl_log.error*.log"
    }
  },
  {
    "model": "data.datasettype",
    "pk": "8f36fa46-3fbc-4921-be8d-89f838c4ec42",
    "fields": {
      "json": null,
      "name": "camera.times",
      "created_by": null,
      "description": "Synchronized time stamps for camera",
      "filename_pattern": "*camera.times.*"
    }
  },
  {
    "model": "data.datasettype",
    "pk": "5ec9b957-d0b8-4343-8d32-e2bc40ce4c5d",
    "fields": {
      "json": null,
      "name": "audioOnsetGoCue.times_mic",
      "created_by": null,
      "description": "GoCue Times extracted from microphone data (s)",
      "filename_pattern": "_iblmic_audioOnsetGoCue.times_mic.*"
    }
  },
  {
    "model": "data.datasettype",
    "pk": "cad0b10e-ff17-4f31-a2d0-1be0de95b2d6",
    "fields": {
      "json": null,
      "name": "_iblmic_audioSpectrogram.frequencies",
      "created_by": null,
      "description": "Frequency scale of audio spectrogram from microphone (Hz)",
      "filename_pattern": "_iblmic_audioSpectrogram.frequencies.*"
    }
  },
  {
    "model": "data.datasettype",
    "pk": "d9d99abc-f14a-47c2-b61a-91efba29956a",
    "fields": {
      "json": null,
      "name": "_iblmic_audioSpectrogram.power",
      "created_by": null,
      "description": "Audio spectrogram from microphone, power",
      "filename_pattern": "_iblmic_audioSpectrogram.power.*"
    }
  },
  {
    "model": "data.datasettype",
    "pk": "bed4e73c-8843-4fbe-8e6b-eb2d8cda5d8b",
    "fields": {
      "json": null,
      "name": "_iblmic_audioSpectrogram.times_mic",
      "created_by": null,
      "description": "Frequency scale of audio spectrogram from microphone (s)",
      "filename_pattern": "_iblmic_audioSpectrogram.times*.*"
    }
  },
  {
    "model": "data.datasettype",
    "pk": "288b8f91-78b3-42bb-b90e-8bb2c82a35c9",
    "fields": {
      "json": null,
      "name": "_iblrig_micData.raw",
      "created_by": null,
      "description": "Microphone data lossless compression for ephys",
      "filename_pattern": "_iblrig_micData.raw.flac"
    }
  },
  {
    "model": "data.datasettype",
    "pk": "b53f2d05-d491-43f8-992f-f5962a2727ed",
    "fields": {
      "json": null,
      "name": "templates.waveformsChannels",
      "created_by": null,
      "description": "Index of channels that are stored for each template. Sorted by increasing distance from the maximum amplitude channel.",
      "filename_pattern": "templates.waveformsChannels.npy"
    }
  },
  {
    "model": "data.datasettype",
    "pk": "d917bfa4-9b7f-4b3f-b892-378f4bcafbe8",
    "fields": {
      "json": null,
      "name": "templates.waveforms",
      "created_by": null,
      "description": "Waveform of automatic spike sorting templates (stored as a sparse array, only for a subset of channels closest to the peak channel)",
      "filename_pattern": "templates.waveforms.npy"
    }
  },
  {
    "model": "data.datasettype",
    "pk": "1257f1c3-de6b-4d57-877d-1df12fcba074",
    "fields": {
      "json": null,
      "name": "templates.amps",
      "created_by": null,
      "description": "Average peak/trough amplitude of templates",
      "filename_pattern": "templates.amps.npy"
    }
  },
  {
    "model": "data.datasettype",
    "pk": "9baab957-63d9-408d-ad65-1b163ffcd50b",
    "fields": {
      "json": null,
      "name": "probes.description",
      "created_by": null,
      "description": "JSON with one entry per probe containing label, model (3A, 3B1, 3B2),serial and raw_file_name",
      "filename_pattern": "probes.description*.json"
    }
  },
  {
    "model": "data.datasettype",
    "pk": "f8598f8a-272e-4ae0-aaa9-77c3ac733aaf",
    "fields": {
      "json": null,
      "name": "probes.trajectory",
      "created_by": null,
      "description": "JSON with one entry per probe containing the 7 parameters describing the probe trajectory. Refer to the coordinate section of this document for more information.\n 'x':(um) medio-lateral coordinate relative to Bregma, left negative\n 'y':(um) antero-posterior coordinate relative to Bregma, back negative\n 'z':(um) dorso-ventral coordinate relative to Bregma, ventral negative\n 'phi':(degrees)[-180 180] azimuth\n 'theta':(degrees)[0 180] polar angle\n 'depth':(um) insertion depth\n 'beta' :(degrees) roll angle of the probe\"",
      "filename_pattern": "probes.trajectory*.json"
    }
  },
  {
    "model": "data.datasettype",
    "pk": "a02ab1c2-c881-4acc-9e3a-13c0a0c3e187",
    "fields": {
      "json": null,
      "name": "_iblqc_ephysTimeRms.timestamps",
      "created_by": null,
      "description": "Time scale for the RMS amplitude as a function of time, relative to the raw binary ephys file (s)",
      "filename_pattern": "_iblqc_ephysTimeRms*.timestamps.npy"
    }
  },
  {
    "model": "data.datasettype",
    "pk": "374e0fc2-58be-4670-b238-a43f82aae8a4",
    "fields": {
      "json": null,
      "name": "_iblqc_ephysTimeRms.rms",
      "created_by": null,
      "description": "RMS amplitude as a function of time (V)",
      "filename_pattern": "_iblqc_ephysTimeRms*.rms.npy"
    }
  },
  {
    "model": "data.datasettype",
    "pk": "c29a238f-95a4-4081-9ef2-7d0e0b225f20",
    "fields": {
      "json": null,
      "name": "_iblrig_stimPositionScreen.raw",
      "created_by": null,
      "description": "CSV file with 3 columns, CONTRAST [0->1], STIM_POSITION [visual deg], TIMESTAMP [isostandard] (saves stim positions and contrast every time they change)",
      "filename_pattern": "_iblrig_stimPositionScreen.raw.csv"
    }
  },
  {
    "model": "data.datasettype",
    "pk": "aced686b-6d9e-4094-bb3a-8e8a198cae28",
    "fields": {
      "json": null,
      "name": "_iblqc_ephysSpectralDensity.freqs",
      "created_by": null,
      "description": "Frequency scale for the spectrogram (Hz)",
      "filename_pattern": "_iblqc_ephysSpectralDensity*.freqs.npy"
    }
  },
  {
    "model": "data.datasettype",
    "pk": "e61ce46e-0412-4edc-8c38-50a5c60e3ee4",
    "fields": {
      "json": null,
      "name": "_iblqc_ephysSpectralDensity.power",
      "created_by": null,
      "description": "Spectral Density for all channels (V**2/Hz)",
      "filename_pattern": "_iblqc_ephysSpectralDensity*.power.npy"
    }
  },
  {
    "model": "data.datasettype",
    "pk": "6de900a3-20b4-4e73-be57-8e63bbfa73b5",
    "fields": {
      "json": null,
      "name": "kilosort.whitening_matrix",
      "created_by": null,
      "description": "Whitening matrix applied by kilosort2, [nchannels, nchannels]",
      "filename_pattern": "_kilosort_whitening.matrix.npy"
    }
  },
  {
    "model": "data.datasettype",
    "pk": "02810655-413b-435e-a9ac-bcd35a9c3b19",
    "fields": {
      "json": null,
      "name": "_phy_spikes_subset.channels",
      "created_by": null,
      "description": "Channel index for sample waveforms, [nspikes, nchannelsmax]",
      "filename_pattern": "_phy_spikes_subset.channels.npy"
    }
  },
  {
    "model": "data.datasettype",
    "pk": "db943040-ba0a-4446-b46f-0448248d721a",
    "fields": {
      "json": null,
      "name": "_phy_spikes_subset.spikes",
      "created_by": null,
      "description": "Spikes index for sample waveforms, [nspikes,]",
      "filename_pattern": "_phy_spikes_subset.spikes.npy"
    }
  },
  {
    "model": "data.datasettype",
    "pk": "550388e1-87eb-47d2-ab7b-2793676cc11f",
    "fields": {
      "json": null,
      "name": "_phy_spikes_subset.waveforms",
      "created_by": null,
      "description": "Sample waveforms, [nspikes, nsamples, nchannelsmax]",
      "filename_pattern": "_phy_spikes_subset.waveforms.npy"
    }
  },
  {
    "model": "data.datasettype",
    "pk": "73ecfa96-b913-4807-ad35-e2c67f4ed01e",
    "fields": {
      "json": null,
      "name": "_iblrig_syncSquareUpdate.raw",
      "created_by": null,
      "description": "Timestamped sync square update commands",
      "filename_pattern": "_iblrig_syncSquareUpdate.raw.csv"
    }
  },
  {
    "model": "data.datasettype",
    "pk": "a45137ea-d4bf-444d-aa83-d29950195cde",
    "fields": {
      "json": null,
      "name": "_iblrig_Camera.frame_counter",
      "created_by": null,
      "description": "Frame counter value from camera for each frame",
      "filename_pattern": "_iblrig_*Camera.frame_counter.bin"
    }
  },
  {
    "model": "data.datasettype",
    "pk": "28554b3d-e4c7-47ac-b247-4ba31a994332",
    "fields": {
      "json": null,
      "name": "_iblrig_Camera.GPIO",
      "created_by": null,
      "description": "GPIO pin state for each camera frame",
      "filename_pattern": "_iblrig_*Camera.GPIO.bin"
    }
  },
  {
    "model": "data.datasettype",
    "pk": "f075a694-20f3-422a-86a5-577e3d34fa27",
    "fields": {
      "json": null,
      "name": "clusters.brainLocationIds_ccf_2017",
      "created_by": null,
      "description": "Brain location id of clusters following ephys alignment obtained from 25um resolution 2017 Allen Common Coordinate Framework",
      "filename_pattern": "clusters.brainLocationIds*.npy"
    }
  },
  {
    "model": "data.datasettype",
    "pk": "0916d181-94af-43a6-87b3-b499f940d424",
    "fields": {
      "json": null,
      "name": "clusters.brainLocationAcronyms_ccf_2017",
      "created_by": null,
      "description": "Brain location acronym of clusters following ephys alignment obtained from 25um resolution 2017 Allen Common Coordinate Framework",
      "filename_pattern": "clusters.brainLocationAcronyms*.npy"
    }
  },
  {
    "model": "data.datasettype",
    "pk": "36605ac4-eb3c-4748-888f-02a14b6b86a1",
    "fields": {
      "json": null,
      "name": "clusters.mlapdv",
      "created_by": null,
      "description": "3d location of the cluster relative to bregma following ephys alignment - mediolateral; anterior-posterior; dorsoventral coordinates (um)",
      "filename_pattern": "clusters.mlapdv.npy"
    }
  },
  {
    "model": "data.datasettype",
    "pk": "08bde7fe-82bd-4697-8cf7-f1ee28467f34",
    "fields": {
      "json": null,
      "name": "channels.brainLocationIds_ccf_2017",
      "created_by": null,
      "description": "Brain location id of channels following ephys alignment obtained from 25um resolution 2017 Allen Common Coordinate Framework",
      "filename_pattern": "channels.brainLocationIds*.npy"
    }
  },
  {
    "model": "data.datasettype",
    "pk": "5d2986b7-4ca7-44a2-8a9d-0df8dbf4b7be",
    "fields": {
      "json": null,
      "name": "channels.mlapdv",
      "created_by": null,
      "description": "3d location of the channels relative to bregma following ephys alignment - mediolateral; anterior-posterior; dorsoventral coordinates (um)",
      "filename_pattern": "channels.mlapdv.npy"
    }
  },
  {
    "model": "data.datasettype",
    "pk": "efdf0ab6-1d56-4936-9f4f-242113d215e1",
    "fields": {
      "json": null,
      "name": "_ibl_passivePeriods.intervalsTable",
      "created_by": null,
      "description": "Table of times for different passiveCW periode: columns = ['passiveProtocol', 'spontaneousActivity', 'RFM', 'taskReplay'], lines = ['start', 'stop']",
      "filename_pattern": "_ibl_passivePeriods.intervalsTable*.csv"
    }
  },
  {
    "model": "data.datasettype",
    "pk": "647ecd82-d357-434c-a921-6670f849606d",
    "fields": {
      "json": null,
      "name": "_ibl_passiveRFM.times",
      "created_by": null,
      "description": "Times of all frames presented during the receptive field mapping period",
      "filename_pattern": "_ibl_passiveRFM.times*.npy"
    }
  },
  {
    "model": "data.datasettype",
    "pk": "4375f1a9-8465-4ef1-86b0-8d51b373a38b",
    "fields": {
      "json": null,
      "name": "_ibl_passiveGabor.table",
      "created_by": null,
      "description": "Gabor patch presentations table: columns = [start, stop, position, contrast, phase], lines = nPresentations (180)",
      "filename_pattern": "_ibl_passiveGabor.table*.csv"
    }
  },
  {
    "model": "data.datasettype",
    "pk": "ea4cb820-2f13-48b2-9695-cbc927e2fa3a",
    "fields": {
      "json": null,
      "name": "_ibl_passiveStims.table",
      "created_by": null,
      "description": "All other stimuli times: columns = [valveOn, valveOff, toneOn, toneOff, noiseOn, noiseOff], lines = nStims = 40",
      "filename_pattern": "_ibl_passiveStims.table*.csv"
    }
  },
  {
    "model": "data.datasettype",
    "pk": "5d6c5026-31ec-45c8-8f37-f1304c360fb3",
    "fields": {
      "json": null,
      "name": "_ibl_trials.laserIntervals",
      "created_by": null,
      "description": "Time in seconds, relative to the session start, of the onset and offset of the laser stimulation.",
      "filename_pattern": "_ibl_trials.laserIntervals.npy"
    }
  },
  {
    "model": "data.datasettype",
    "pk": "2be5a2b1-4f52-4570-a2ac-3412dde50cc3",
    "fields": {
      "json": null,
      "name": "_ibl_trials.laserStimulation",
      "created_by": null,
      "description": "Whether or not the laser was actuating during the trial (outcome): 0:no laser, 1: laser, np.nan: no info",
      "filename_pattern": "_ibl_trials.laserStimulation.npy"
    }
  },
  {
    "model": "data.datasettype",
    "pk": "426d3490-e0d6-4a49-91fc-39eeed279475",
    "fields": {
      "json": null,
      "name": "trials.laserProbability",
      "created_by": null,
      "description": "Probability of stimulation to be turned on within the trial",
      "filename_pattern": "_*_trials.laserProbability.*"
    }
  },
  {
    "model": "data.datasettype",
    "pk": "272873c9-7c77-4bdf-8401-f31eb3fc5369",
    "fields": {
      "json": null,
      "name": "_kilosort_raw.output",
      "created_by": null,
      "description": "Spike sorting output from kilosort",
      "filename_pattern": "_kilosort_raw.output*.tar"
    }
  },
  {
    "model": "data.datasettype",
    "pk": "9ded820c-130d-4193-b279-ba167043acde",
    "fields": {
      "json": null,
      "name": "camera.ROIMotionEnergy",
      "created_by": null,
      "description": "Motion energy across camera frames calculated within ROI (motionEnergy.position)",
      "filename_pattern": "*Camera.ROIMotionEnergy.*"
    }
  },
  {
    "model": "data.datasettype",
    "pk": "29f23be7-2cbc-4b53-a675-90c626e06d65",
    "fields": {
      "json": null,
      "name": "ROIMotionEnergy.position",
      "created_by": null,
      "description": "Coordinates of the ROI in which camera.motionEnergy is calculated",
      "filename_pattern": "*ROIMotionEnergy.position.*"
    }
  },
  {
    "model": "data.datasettype",
    "pk": "eb61ea65-870a-4ca8-9703-c7c595284ba4",
    "fields": {
      "json": null,
      "name": "_iblrig_Camera.frameData",
      "created_by": null,
      "description": "Table containing Timestamp, embeddedTimeStamp, embeddedFrameCounter, embeddedGPIOPinState for each video frame",
      "filename_pattern": "_iblrig_*Camera.frameData.*"
    }
  },
  {
    "model": "data.datasettype",
    "pk": "fb0bf47d-e393-4c32-bac7-69076140f7af",
    "fields": {
      "json": null,
      "name": "drift.um",
      "created_by": null,
      "description": "Result of the drift registration. 1D vector of drift estimation in um. A cell moving downwards relative to the probe will show as negative drift (ie. it overlays on the raster). For non-rigid drift, 2D vector where the first dimension corresponds to the time of the estimation and the second dimension to the depth of the estimate (see the scale datasets)",
      "filename_pattern": "drift.um.npy"
    }
  },
  {
    "model": "data.datasettype",
    "pk": "3389350b-bdab-4bcd-a76d-6568dd930bc5",
    "fields": {
      "json": null,
      "name": "drift_depths.um",
      "created_by": null,
      "description": "For non-rigid registration, depth corresponding to each of the drift matrix column (um)",
      "filename_pattern": "drift_depths.um.npy"
    }
  },
  {
    "model": "data.datasettype",
    "pk": "958e0b17-b739-41ff-8f35-00e854eb53cf",
    "fields": {
      "json": null,
      "name": "drift.times",
      "created_by": null,
      "description": "Time of the probe corresponding to each of the drift matrix row (secs)",
      "filename_pattern": "drift.times.npy"
    }
  },
  {
    "model": "data.datasettype",
    "pk": "2c56c793-c3ac-4968-9798-f31a6453c105",
    "fields": {
      "json": null,
      "name": "_iblqc_ephysChannels.RMS",
      "created_by": null,
      "description": "Median RMS per channel from samples of raw [nch, 0] and destriped [nch, 1] ephys data.",
      "filename_pattern": "_iblqc_ephysChannels.*RMS.*"
    }
  },
  {
    "model": "data.datasettype",
    "pk": "935a4f55-4a9b-49c5-8898-661559b3616a",
    "fields": {
      "json": null,
      "name": "_iblqc_ephysChannels.rawSpikeRates",
      "created_by": null,
      "description": "Raw spike rate per channel without clustering or collision handling - for early stages QC purposes. [Hz]",
      "filename_pattern": "_iblqc_ephysChannels.*rawSpikeRates.*"
    }
  },
  {
    "model": "data.datasettype",
    "pk": "49adb321-17d3-43e5-8cf6-672236b0c345",
    "fields": {
      "json": null,
      "name": "camera.features",
      "created_by": null,
      "description": "Contains features calculated from DLC traces, currently pupilDiameter_raw, pupilDiameter_smooth",
      "filename_pattern": "*camera.features.*"
    }
  },
  {
    "model": "data.datasettype",
    "pk": "1fd9c881-0c02-468a-ab0a-8974170bd875",
    "fields": {
      "json": null,
      "name": "_iblqc_ephysChannels.labels",
      "created_by": null,
      "description": "Raw spike rate per channel without clustering or collision handling - for early stages QC purposes. [Hz]",
      "filename_pattern": "_iblqc_ephysChannels.*labels.*"
    }
  },
  {
    "model": "data.datasettype",
    "pk": "e03266de-098b-493d-a52b-a8967f9c58ae",
    "fields": {
      "json": null,
      "name": "licks.times",
      "created_by": null,
      "description": "Times of licks as detected from DLC tongue traces.",
      "filename_pattern": "licks.times.*"
    }
  },
  {
    "model": "data.datasettype",
    "pk": "828c691b-1f94-4454-9477-a29e2e445b27",
    "fields": {
      "json": null,
      "name": "electrodeSites.localCoordinates",
      "created_by": null,
      "description": "Location of each channel relative to probe coordinate system (µm): (first) dimension is on the width of the shank; Second is the depth where 0 is the deepest site, and positive above this. Straight mapping to the raw electrophysiology binary files",
      "filename_pattern": "electrodeSites.localCoordinates*.npy"
    }
  },
  {
    "model": "data.datasettype",
    "pk": "e9d47477-f4ee-4421-b2d0-817e7e889521",
    "fields": {
      "json": null,
      "name": "electrodeSites.mlapdv",
      "created_by": null,
      "description": "3d location of the channels relative to bregma following ephys alignment - mediolateral; anterior-posterior; dorsoventral coordinates (um) straight mapping to the raw electrophysiology binary file channels",
      "filename_pattern": "electrodeSites.mlapdv*.npy"
    }
  },
  {
    "model": "data.datasettype",
    "pk": "e1cda381-5a32-4f76-927b-43bb7fbfc874",
    "fields": {
      "json": null,
      "name": "electrodeSites.brainLocationIds_ccf_2017",
      "created_by": null,
      "description": "Brain location id of channels following ephys alignment obtained from 25um resolution 2017 Allen Common Coordinate Framework - straight mapping to the raw electrophysiology binary file channels.",
      "filename_pattern": "electrodeSites.brainLocationIds_ccf_2017*.npy"
    }
  },
  {
    "model": "data.datasettype",
    "pk": "fa077e46-c7b1-4f95-afb6-7bc1faa6adba",
    "fields": {
      "json": null,
      "name": "widefieldU.images",
      "created_by": null,
      "description": "Projected SVD spatial components (denoised/decomposed) with the shape [H, W, nComponents] where H and W are the dimensions of a single frame.",
      "filename_pattern": "*widefieldU.images*"
    }
  },
  {
    "model": "data.datasettype",
    "pk": "f5e48503-c71a-4aca-beec-86b32837f8bb",
    "fields": {
      "json": null,
      "name": "widefieldSVT.uncorrected",
      "created_by": null,
      "description": "temporal SVD components (denoised/decomposed), s·Vᵀ with dimensions [nComponents, nFrames]",
      "filename_pattern": "*widefieldSVT.uncorrected.*"
    }
  },
  {
    "model": "data.datasettype",
    "pk": "0fd7283b-4729-4350-ab8d-74d532fcb31a",
    "fields": {
      "json": null,
      "name": "widefieldSVT.haemoCorrected",
      "created_by": null,
      "description": "hemodynamic corrected temporal SVD components with dimensions [nComponents, nFrames]",
      "filename_pattern": "*widefieldSVT.haemoCorrected.*"
    }
  },
  {
    "model": "data.datasettype",
    "pk": "12636b73-cda0-4637-8c6a-0440386b3f3c",
    "fields": {
      "json": null,
      "name": "widefield.times",
      "created_by": null,
      "description": "the time of each frame in seconds from experiment start",
      "filename_pattern": "widefield.times*"
    }
  },
  {
    "model": "data.datasettype",
    "pk": "525e8cc8-17e2-4946-8d7d-c554ff00928c",
    "fields": {
      "json": null,
      "name": "widefield.raw.meta",
      "created_by": null,
      "description": "information about the dataset such as frame rate and number of channels",
      "filename_pattern": "widefield.raw.meta.*"
    }
  },
  {
    "model": "data.datasettype",
    "pk": "8eed6442-7923-4437-b288-f66adb08df09",
    "fields": {
      "json": null,
      "name": "widefieldLandmarks.dorsalCortex",
      "created_by": null,
      "description": "Manually identified dorsal cortex landmark coordinates for alignment",
      "filename_pattern": "widefieldLandmarks.dorsalCortex.*"
    }
  },
  {
    "model": "data.datasettype",
    "pk": "9f5ec125-b5e2-4d6b-b656-c7319c5ed5f7",
    "fields": {
      "json": null,
      "name": "widefieldEvents.raw",
      "created_by": null,
      "description": "Widefield frame information and IO states; 2 columns are (frame#, timestamp)",
      "filename_pattern": "widefieldEvents.raw.*"
    }
  },
  {
    "model": "data.datasettype",
    "pk": "bc4edc9c-a105-43a4-b830-2192fee07bfa",
    "fields": {
      "json": null,
      "name": "widefield.raw",
      "created_by": null,
      "description": "Compressed raw video data with dimensions [nFrames, H, W]",
      "filename_pattern": "widefield.raw.*"
    }
  },
  {
    "model": "data.datasettype",
    "pk": "b23b5e73-0278-49e9-ab22-08663aa48555",
    "fields": {
      "json": null,
      "name": "widefieldChannels.frameAverage",
      "created_by": null,
      "description": "average across all frames for each channel of imaging",
      "filename_pattern": "widefieldChannels.frameAverage*"
    }
  },
  {
    "model": "data.datasettype",
    "pk": "c634bb4d-a152-4e6f-930d-516957b433e6",
    "fields": {
      "json": null,
      "name": "trials.table",
      "created_by": null,
      "description": "A table of trial events, one per trial. Events include: intervals, goCue_times, response_times, choice, stimOn_times, contrastLeft, contrastRight, feedback_times, feedbackType, rewardVolume, probabilityLeft, firstMovement_times",
      "filename_pattern": "*trials.table*"
    }
  },
  {
    "model": "data.datasettype",
    "pk": "fa05d8a7-5ce5-42a6-9941-69ffe3acc1c1",
    "fields": {
      "json": null,
      "name": "trials.probabilityRewardLeft",
      "created_by": null,
      "description": "probability of a left response (i.e. CW turn) being rewarded. The probability of the right response being rewarded is 1-probabilityRewardLeft. The two probabilities are sampled independently therefore both sides may or may not be rewarded.",
      "filename_pattern": "*trials.probabilityRewardLeft.npy"
    }
  },
  {
    "model": "data.datasettype",
    "pk": "944889c0-5b5d-4ca3-b4df-740ef441135f",
    "fields": {
      "json": null,
      "name": "widefieldChannels.wiring",
      "created_by": null,
      "description": "For each LED channel there is an indentifier (typically an int channel number) and a corresponding wavelength.",
      "filename_pattern": "*widefieldChannels.wiring*"
    }
  },
  {
    "model": "data.datasettype",
    "pk": "371fa560-c63c-47a6-9efb-126f298c0edf",
    "fields": {
      "json": null,
      "name": "photometry.signal",
      "created_by": null,
      "description": "the recorded signal for each frame.",
      "filename_pattern": "*photometry.signal*"
    }
  },
  {
    "model": "data.datasettype",
    "pk": "be388590-ebf0-4663-88ee-1229982bed8c",
    "fields": {
      "json": null,
      "name": "photometry.ROIs",
      "created_by": null,
      "description": "ROI integer for associateing with trajectory.",
      "filename_pattern": "*photometry.ROIs*"
    }
  },
  {
    "model": "data.datasettype",
    "pk": "0973b965-de7d-40e5-9340-74a0056d3554",
    "fields": {
      "json": null,
      "name": "photometryFibers.brainLocationAcronyms_ccf_2017",
      "created_by": null,
      "description": "Extracted brainlocation after histology per ROI.",
      "filename_pattern": "*photometryFibers.brainLocationAcronyms_ccf_2017*"
    }
  },
  {
    "model": "data.datasettype",
    "pk": "6a396eaa-7358-4df2-a793-b0aa6fe611ba",
    "fields": {
      "json": null,
      "name": "fpData.raw",
      "created_by": null,
      "description": "Raw FP data dataframe containing fluorescence data for every active channel (max: isosbestic, red and green) as well as information of coactive components with each frame (E.g TTL syncing pulse).",
      "filename_pattern": "_*_fpData.raw*"
    }
  },
  {
    "model": "data.datasettype",
    "pk": "9f117025-7dc7-4f9e-883c-c6caee7166cd",
    "fields": {
      "json": null,
      "name": "fpData.channels",
      "created_by": null,
      "description": "Frame flag value for each LED channel [OFF, L415, L470, L560].  Each row corresponds to a different labelled condition.  See user manual at https://neurophotometrics.com/documentation",
      "filename_pattern": "*fpData.channels.*"
    }
  },
  {
    "model": "data.datasettype",
    "pk": "3d615670-2a50-4749-9fb8-b4777ee568c5",
    "fields": {
      "json": null,
      "name": "imaging.frames",
      "created_by": null,
      "description": "Frame images with the dimensions [nframes, nx, ny(, nchannels)].",
      "filename_pattern": "imaging.frames*"
    }
  },
  {
    "model": "data.datasettype",
    "pk": "ab21cb39-540a-4686-988f-86a8d16d0d83",
    "fields": {
      "json": null,
      "name": "imaging.times",
      "created_by": null,
      "description": "The times of frame acquisition.",
      "filename_pattern": "imaging.times*"
    }
  },
  {
    "model": "data.datasettype",
    "pk": "9300f7a1-e438-477f-963f-1c31b77cd4b9",
    "fields": {
      "json": null,
      "name": "imaging.imagingLightSource",
      "created_by": null,
      "description": "int representing which channel was acquired for each frame. 0 channel indicates no light.",
      "filename_pattern": "imaging.imagingLightSource*"
    }
  },
  {
    "model": "data.datasettype",
    "pk": "3356a302-2141-4ad3-a3a3-0388519e61bb",
    "fields": {
      "json": null,
      "name": "imagingLightSource.properties",
      "created_by": null,
      "description": "A map of channels number, colour and wavelength.  NB: This is the light source wavelength, not the photosensor channel / emitted wavelength.",
      "filename_pattern": "*imagingLightSource.properties*"
    }
  },
  {
    "model": "data.datasettype",
    "pk": "3f075b50-df21-4eac-9ddd-4b750663e47c",
    "fields": {
      "json": null,
      "name": "DAQdata.raw",
      "created_by": null,
      "description": "The output of the DAQ software for a given device.  The namespace should identify the DAQ model, e.g. 'mcc', 'ni' or 'ni-usb-6211'.",
      "filename_pattern": "_*_DAQdata.raw*"
    }
  },
  {
    "model": "data.datasettype",
    "pk": "24269ec5-687d-4b1d-ad12-3d7a6c474eb5",
    "fields": {
      "json": null,
      "name": "DAQdata.wiring",
      "created_by": null,
      "description": "A map of the channel IDs and their corresponding device label, e.g. {ai1: bpod}.",
      "filename_pattern": "_*_DAQdata.wiring*"
    }
  },
  {
    "model": "data.datasettype",
    "pk": "57316c04-1a39-425e-908c-5c5897475fcb",
    "fields": {
      "json": null,
      "name": "_ibl_experiment.description",
      "created_by": null,
      "description": "A list of acquisition devices and behaviour protocols, along with the data and sync file location.  The root keys are (devices, sync, task, procedures).",
      "filename_pattern": "_*_experiment.description.*"
    }
  },
  {
    "model": "data.datasettype",
    "pk": "e0614a49-8f18-46b1-a4d9-0710a080fd8d",
    "fields": {
      "json": null,
      "name": "subjectTrials.table",
      "created_by": null,
      "description": "All trials data for a given subject, contains the same columns as trials.table, plus \"session\", \"session_start_time\" and \"session_number\"",
      "filename_pattern": ""
    }
  },
    {
    "model": "data.datasettype",
    "pk": "4cb6bc06-a549-4ab6-9ac0-7e28a4f29d32",
    "fields": {
      "json": null,
      "name": "subjectTraining.table",
      "created_by": null,
      "description": "Overview of training status for subject, date and session at which the subject reached different training criterion",
      "filename_pattern": ""
    }
  },
  {
    "model": "data.datasettype",
    "pk": "479ea451-e7d5-413a-8dc1-e8eb44e5afc2",
    "fields": {
      "json": null,
      "name": "videoTracking.trainingDataPaw",
      "created_by": null,
      "description": "Manual labels of the paws for training pose estimation algorithms. Contains csv files with labels, frame images and short video snippets from various sessions",
      "filename_pattern": ""
    }
  },
  {
    "model": "data.datasettype",
    "pk": "4ef9e5ed-c132-4329-a9b0-63260c26ccac",
    "fields": {
      "json": null,
      "name": "videoTracking.trainingDataPupil",
      "created_by": null,
      "description": "Manual labels of the pupils for training pose estimation algorithms. Contains csv files with labels, frame images and short video snippets from various sessions",
      "filename_pattern": ""
    }
  },
  {
    "model": "data.datasettype",
    "pk": "bb1add37-910b-4153-bd50-53dc5c9bf77a",
    "fields": {
      "json": null,
      "name": "camera.lightningPose",
      "created_by": null,
      "description": "Dataframe with coordinates of body parts as estimated by Lightning Pose algorithm",
      "filename_pattern": ""
    }
  },
  {
    "model": "data.datasettype",
    "pk": "533c2ab3-3f44-463d-9a07-770c477d6954",
    "fields": {
      "json": null,
      "name": "mpci.componentsActivity",
      "created_by": null,
      "description": "SVT of singular value compression, separately for each plane",
      "filename_pattern": ""
    }
  },
  {
    "model": "data.datasettype",
    "pk": "462a0471-ff2e-43d1-a70a-dd13bbab1d88",
    "fields": {
      "json": null,
      "name": "mpci.ROIActivityF",
      "created_by": null,
      "description": "Mean activity of all pixels in each ROI",
      "filename_pattern": ""
    }
  },
  {
    "model": "data.datasettype",
    "pk": "beee53c8-273a-42d4-b171-750f43db6ac0",
    "fields": {
      "json": null,
      "name": "mpci.ROINeuropilActivityF",
      "created_by": null,
      "description": "Mean activity neuropil pixels neighboring each ROI",
      "filename_pattern": ""
    }
  },
  {
    "model": "data.datasettype",
    "pk": "bef8f983-d194-458c-aa3b-a23789723da3",
    "fields": {
      "json": null,
      "name": "mpci.ROIActivityDeconvolved",
      "created_by": null,
      "description": "Neuropil-subtracted deconvolved activity of each ROI using standard parameters",
      "filename_pattern": ""
    }
  },
  {
    "model": "data.datasettype",
    "pk": "d30a5416-8c0f-45d1-b444-daed3cbd14dd",
    "fields": {
      "json": null,
      "name": "mpci.times",
      "created_by": null,
      "description": "Times of each frame",
      "filename_pattern": ""
    }
  },
  {
    "model": "data.datasettype",
    "pk": "c09943db-a710-4482-8eb0-beabceedeb93",
    "fields": {
      "json": null,
      "name": "mpci.badFrames",
      "created_by": null,
      "description": "Bad frames as identified by processing software",
      "filename_pattern": ""
    }
  },
  {
    "model": "data.datasettype",
    "pk": "d4cb6475-2863-4ab9-bc89-993bdf84fe01",
    "fields": {
      "json": null,
      "name": "mpci.mpciFrameQC",
      "created_by": null,
      "description": "Frame-level quality control as added by experimenter. 0 means good, other values defined in mpciFrameQC.names.tsv",
      "filename_pattern": ""
    }
  },
  {
    "model": "data.datasettype",
    "pk": "eddc887f-d9e6-4bb1-86b1-1520e9f1ee54",
    "fields": {
      "json": null,
      "name": "mpciFrameQC.names",
      "created_by": null,
      "description": "Human-readable definition of QC types. First column, 'qc_values', contains unsigned ints where 0 always should mean good. Second column, 'qc_labels', contains a short human-readable description.",
      "filename_pattern": ""
    }
  },
  {
    "model": "data.datasettype",
    "pk": "47f99a07-9244-4c8d-8851-733f23df9393",
    "fields": {
      "json": null,
      "name": "mpciComponents.images",
      "created_by": null,
      "description": "Component image for each plane",
      "filename_pattern": ""
    }
  },
  {
    "model": "data.datasettype",
    "pk": "3759b20a-d83b-43c1-b4d7-abf91406433f",
    "fields": {
      "json": null,
      "name": "mpciMeanImage.images",
      "created_by": null,
      "description": "Mean image for each plane and each channel. Channel 0 should be the calcium-sensitive channel",
      "filename_pattern": ""
    }
  },
  {
    "model": "data.datasettype",
    "pk": "3777d0d9-ea37-489b-be6e-73e7fc6ff36a",
    "fields": {
      "json": null,
      "name": "mpciROIs.stackPos",
      "created_by": null,
      "description": "X, Y, and Z (plane) coordinate of each ROI's centroid",
      "filename_pattern": ""
    }
  },
  {
    "model": "data.datasettype",
    "pk": "8103033c-f8a6-482a-9ca3-e932c8d2f9af",
    "fields": {
      "json": null,
      "name": "mpciROIs.mlapdv",
      "created_by": null,
      "description": "Allen CCF coordinates of each ROI centroid",
      "filename_pattern": ""
    }
  },
  {
    "model": "data.datasettype",
    "pk": "96b0c2af-86ce-4a20-9ffa-06e90f900069",
    "fields": {
      "json": null,
      "name": "mpciROIs.mpciROITypes",
      "created_by": null,
      "description": "Numerical code of ROI type for each ROI",
      "filename_pattern": ""
    }
  },
  {
    "model": "data.datasettype",
    "pk": "a0d580cb-bf14-448b-872a-4a5023e4ce24",
    "fields": {
      "json": null,
      "name": "mpciROIs.masks",
      "created_by": null,
      "description": "Floating-point mask of each ROI, in 2d or 3d according to how you did detection. Saved as sparse array",
      "filename_pattern": ""
    }
  },
  {
    "model": "data.datasettype",
    "pk": "4871a117-728c-4cc1-b64d-f82d29f81f8b",
    "fields": {
      "json": null,
      "name": "mpciROIs.neuropilMasks",
      "created_by": null,
      "description": "Floating-point neuropil mask for each ROI, in 2d or 3d according to how you did detection. Saved as a sparse array",
      "filename_pattern": ""
    }
  },
  {
    "model": "data.datasettype",
    "pk": "606674e5-adfa-4049-9f2b-03a1b40c9099",
    "fields": {
      "json": null,
      "name": "mpciROITypes.names",
      "created_by": null,
      "description": "String describing each ROI type",
      "filename_pattern": ""
    }
  },
  {
    "model": "data.datasettype",
    "pk": "d0236da1-008c-458d-ab8d-c74d22c76148",
    "fields": {
      "json": null,
      "name": "mpciROIs.cellClassifier",
      "created_by": null,
      "description": "Floating-point cell classifier score for each ROI, ranging between 0 and 1",
      "filename_pattern": ""
    }
  },
  {
    "model": "data.datasettype",
    "pk": "ccc2bc98-e708-44f4-a6fe-4eabe6766ece",
    "fields": {
      "json": null,
      "name": "mpciStack.timeshift",
      "created_by": null,
      "description": "Offset time for scanning of each voxel in the stack",
      "filename_pattern": ""
    }
  },
  {
    "model": "data.datasettype",
    "pk": "a5caf8ae-46f9-4755-8366-171f26bff278",
    "fields": {
      "json": null,
      "name": "_timeline_softwareEvents.log",
      "created_by": null,
      "description": "A table of software events in DAQ time, one row per event. Columns include 'time', 'name', and 'info'.",
      "filename_pattern": "_timeline_softwareEvents.log.*"
    }
  },
  {
    "model": "data.datasettype",
    "pk": "23185e3e-4d4c-463b-a74b-8e69869ecec8",
    "fields": {
      "json": null,
      "name": "reference.image",
      "created_by": null,
      "description": "A fullfield multiphoton imaging picture for use in histology alignment.",
      "filename_pattern": ""
    }
  },
  {
    "model": "data.datasettype",
    "pk": "ce9888a5-d808-4988-918f-3bcb83b6302a",
    "fields": {
      "json": null,
      "name": "_ibl_clusters.table",
      "created_by": null,
      "description": "Aggregate of several sessions clusters in a recapitulative table",
      "filename_pattern": ""
    }
  },
  {
    "model": "data.datasettype",
    "pk": "ce9888a5-d808-4988-918f-3bcb83b6302a",
    "fields": {
      "json": null,
      "name": "_ibl_projectClusters.table",
      "created_by": null,
      "description": "Aggregate of several sessions clusters in a recapitulative table",
      "filename_pattern": ""
    }
  },
  {
    "model": "data.datasettype",
    "pk": "d49b5321-f970-470a-98a6-4a62e1abc422",
    "fields": {
      "json": null,
      "name": "_ibl_projectChannels.table",
      "created_by": null,
      "description": "Aggregate of several sessions channels in a recapitulative table",
      "filename_pattern": ""
    }
  },
  {
    "model": "data.datasettype",
    "pk": "d53892ab-7576-48ed-92d0-8a1fcd5cc36d",
    "fields": {
      "json": null,
      "name": "_ibl_projectEphysFeatures.table",
      "created_by": null,
      "description": "Aggregate of channel based electrophysiology features in a recapitualive table",
      "filename_pattern": ""
    }
  },
  {
    "model": "data.datasettype",
    "pk": "042cf522-e3c5-4f16-a43e-be8988baa64d",
    "fields": {
      "json": null,
      "name": "ROIData.raw",
      "created_by": null,
      "description": "Raw cell detection output ROI data.",
      "filename_pattern": ""
    }
<<<<<<< HEAD
=======
  },
  {
    "model": "data.datasettype",
    "pk": "3736afe6-a006-44fd-8f9f-6cfbb41d98f4",
    "fields": {
      "json": null,
      "name": "widefieldU.mask",
      "created_by": null,
      "description": "Mask to apply to widefield session data prior to pre-processing steps",
      "filename_pattern": ""
    }
  },
  {
    "model": "data.datasettype",
    "pk": "7f124173-c108-4a67-9400-b314a6d8b6b5",
    "fields": {
      "json": null,
      "name": "subjectWidefieldU.mask_atlasTransformed",
      "created_by": null,
      "description": "Mask to apply to all widefield sessions from a subject after pre-processing and atlas alignment",
      "filename_pattern": ""
    }
>>>>>>> 3b2db3c6
  }
]<|MERGE_RESOLUTION|>--- conflicted
+++ resolved
@@ -2088,8 +2088,6 @@
       "description": "Raw cell detection output ROI data.",
       "filename_pattern": ""
     }
-<<<<<<< HEAD
-=======
   },
   {
     "model": "data.datasettype",
@@ -2112,6 +2110,5 @@
       "description": "Mask to apply to all widefield sessions from a subject after pre-processing and atlas alignment",
       "filename_pattern": ""
     }
->>>>>>> 3b2db3c6
   }
 ]