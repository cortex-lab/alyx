import structlog
import uuid

from django.db import models
from django.core.validators import MaxValueValidator, MinValueValidator
from django.db.models.signals import post_save
from django.dispatch import receiver
from django.utils.translation import gettext_lazy as _

from mptt.models import MPTTModel, TreeForeignKey

from alyx.base import BaseModel, BaseManager

logger = structlog.get_logger(__name__)

X_HELP_TEXT = ("brain surface medio-lateral coordinate (um) of"
               "the insertion, right +, relative to Bregma")
Y_HELP_TEXT = ("brain surface antero-posterior coordinate (um) of the "
               "insertion, front +, relative to Bregma")
Z_HELP_TEXT = ("brain surface dorso-ventral coordinate (um) of the insertion"
               ", up +, relative to Bregma")


class BrainRegion(MPTTModel):
    acronym = models.CharField(max_length=64, unique=True)
    name = models.CharField(max_length=255, unique=True)
    id = models.IntegerField(primary_key=True)
    parent = TreeForeignKey('self', on_delete=models.CASCADE, null=True, blank=True,
                            related_name='children')
    ontology = models.CharField(max_length=64, null=True, blank=True)
    description = models.TextField(null=True, blank=True)

    def __str__(self):
        return self.name

    @property
    def related_descriptions(self):
        """ returns a string containing all descriptions from parents and childs"""
        descriptions = []
        try:
            for anc in self.get_ancestors():
                if anc.description is not None:
                    descriptions.append({'id': anc.id, 'name': str(anc),
                                         'description': anc.description, 'level': anc.level})
            for anc in self.get_descendants():
                if anc.description is not None:
                    descriptions.append({'id': anc.id, 'name': str(anc),
                                         'description': anc.description, 'level': anc.level})
        except ValueError:
            print("ERROR  " + str(self.id) + "  " + str(self.name))
        return descriptions


class CoordinateSystem(BaseModel):
    """
    Used to describe a 3D coordinate system.
    The description is expected to provide:
    -   3D origin
    -   directions of axes
    -   unit of axes
    """
    description = models.TextField(blank=True, max_length=4096, unique=True)

    def __str__(self):
        return self.name


class ProbeModel(BaseModel):
    """
    Metadata describing each probe model
    """
    probe_manufacturer = models.CharField(max_length=255)
    probe_model = models.CharField(unique=True, max_length=255,
                                   help_text="manufacturer's part number e.g. A4x8-5mm-100-20")
    description = models.CharField(max_length=255, null=True, blank=True,
                                   help_text="optional informal description e.g. "
                                   "'Michigan 4x4 tetrode'; 'Neuropixels phase 2 option 1'")

    def __str__(self):
        return self.probe_model


class ProbeInsertion(BaseModel):
    """
    Describe an electrophysiology probe insertion used for recording
    """

    objects = BaseManager()
    session = models.ForeignKey('actions.EphysSession', blank=True, null=True,
                                on_delete=models.CASCADE, related_name='probe_insertion')
    model = models.ForeignKey(ProbeModel, blank=True, null=True, on_delete=models.SET_NULL,
                              related_name='probe_insertion')
    serial = models.CharField(max_length=255, blank=True, help_text="Probe serial number")
    auto_datetime = models.DateTimeField(auto_now=True, blank=True, null=True,
                                         verbose_name='last updated')
    datasets = models.ManyToManyField('data.Dataset', blank=True, related_name='probe_insertion')
    chronic_recording = models.ForeignKey('actions.ChronicRecording', blank=True, null=True,
                                          on_delete=models.CASCADE, related_name='probe_insertion')

    def __str__(self):
        return "%s %s" % (self.name, str(self.session))

    class Meta:
        constraints = [
            models.UniqueConstraint(fields=['name', 'session'],
                                    name='unique_probe_insertion_name_per_session')
        ]

    @property
    def subject(self):
        return self.session.subject.nickname

    @property
    def datetime(self):
        return self.session.start_time


@receiver(post_save, sender=ProbeInsertion)
def update_m2m_relationships_on_save(sender, instance, **kwargs):
    from data.models import Dataset
    try:
        dsets = Dataset.objects.filter(session=instance.session,
                                       collection__icontains=instance.name)
        instance.datasets.set(dsets, clear=True)
    except Exception:
        logger.warning("Skip update m2m relationship on saving ProbeInsertion")


class TrajectoryEstimate(models.Model):
    """
    Describes a probe insertion trajectory - always a straight line
    """
    id = models.UUIDField(primary_key=True, default=uuid.uuid4, editable=False)
    INSERTION_DATA_SOURCES = [
        (70, 'Ephys aligned histology track',),
        (50, 'Histology track',),
        (30, 'Micro-manipulator',),
        (10, 'Planned',),
    ]

    probe_insertion = models.ForeignKey(ProbeInsertion, blank=True, null=True,
                                        on_delete=models.CASCADE,
                                        related_name='trajectory_estimate')
    x = models.FloatField(null=True, help_text=X_HELP_TEXT, verbose_name='x-ml (um)')
    y = models.FloatField(null=True, help_text=Y_HELP_TEXT, verbose_name='y-ap (um)')
    z = models.FloatField(null=True, help_text=Z_HELP_TEXT, verbose_name='z-dv (um)')
    depth = models.FloatField(null=True, help_text="probe insertion depth (um)")
    theta = models.FloatField(null=True,
                              help_text="Polar angle ie. from vertical, (degrees) [0-180]",
                              validators=[MinValueValidator(0), MaxValueValidator(180)])
    phi = models.FloatField(null=True,
                            help_text="Azimuth from right (degrees), anti-clockwise, [0-360]",
                            validators=[MinValueValidator(-180), MaxValueValidator(360)])
    roll = models.FloatField(null=True,
                             validators=[MinValueValidator(0), MaxValueValidator(360)])
    _phelp = ' / '.join([str(s[0]) + ': ' + s[1] for s in INSERTION_DATA_SOURCES])
    provenance = models.IntegerField(default=10, choices=INSERTION_DATA_SOURCES, help_text=_phelp)
    coordinate_system = models.ForeignKey(CoordinateSystem, null=True, blank=True,
                                          on_delete=models.SET_NULL,
                                          help_text='3D coordinate system used.')
    datetime = models.DateTimeField(auto_now=True, verbose_name='last update')
    json = models.JSONField(null=True, blank=True,
                            help_text="Structured data, formatted in a user-defined way")

    class Meta:
        constraints = [
            models.UniqueConstraint(fields=['provenance', 'probe_insertion'],
                                    name='unique_trajectory_per_provenance')
        ]

    def __str__(self):
        return "%s  %s/%s" % \
               (self.get_provenance_display(), str(self.session), self.probe_insertion.name)

    @property
    def probe_name(self):
        return self.probe_insertion.name

    @property
    def session(self):
        return self.probe_insertion.session

    @property
    def subject(self):
        return self.probe_insertion.session.subject.nickname


class Channel(BaseModel):
    axial = models.FloatField(blank=True, null=True,
                              help_text=("Distance in micrometers along the probe from the tip."
                                         " 0 means the tip."))
    lateral = models.FloatField(blank=True, null=True, help_text=("Distance in micrometers"
                                                                  " accross the probe"))
    x = models.FloatField(blank=True, null=True, help_text=X_HELP_TEXT, verbose_name='x-ml (um)')
    y = models.FloatField(blank=True, null=True, help_text=Y_HELP_TEXT, verbose_name='y-ap (um)')
    z = models.FloatField(blank=True, null=True, help_text=Z_HELP_TEXT, verbose_name='z-dv (um)')
    brain_region = models.ForeignKey(BrainRegion, default=0, null=True, blank=True,
                                     on_delete=models.SET_NULL, related_name='channels')
    trajectory_estimate = models.ForeignKey(TrajectoryEstimate, null=True, blank=True,
                                            on_delete=models.CASCADE, related_name='channels')

    class Meta:
        constraints = [models.UniqueConstraint(fields=['axial', 'lateral', 'trajectory_estimate'],
                                               name='unique_axial_lateral_trajectory_estimate')]

    def save(self, *args, **kwargs):
        super(Channel, self).save(*args, **kwargs)
        self.trajectory_estimate.save()  # this will bump the datetime auto-update of trajectory


class ImagingType(BaseModel):
    """Imaging field of view model"""
    objects = BaseManager()


class FOV(BaseModel):
    """Imaging field of view model"""
    objects = BaseManager()
    session = models.ForeignKey('actions.ImagingSession', blank=True, null=True,
                                on_delete=models.CASCADE, related_name='field_of_view')
    type = models.ForeignKey(ImagingType, blank=True, null=True, on_delete=models.SET_NULL,
                             related_name='imaging_type')


class FOVLocation(BaseModel):
    """Imaging field of view location model"""

    class Provenance(models.TextChoices):
        ESTIMATE = 'E', _('Estimate')
        FUNCTIONAL = 'F', _('Functional')
        VASCULATURE = 'V', _('Vasculature')
        LANDMARK = 'L', _('Landmark')

    objects = BaseManager()
    field_of_view = models.ForeignKey(
        FOV, null=False, on_delete=models.CASCADE, related_name='field_of_view')
    _phelp = ' / '.join([f'{s[0]}: {s[1]}' for s in Provenance.choices])
    provenance = models.CharField(
        max_length=1,
        choices=Provenance.choices,
        default=Provenance.ESTIMATE,
        help_text=_phelp
    )
<<<<<<< HEAD
    default_provinance = models.BooleanField(default=False)
=======
    default_provenance = models.BooleanField(default=False)
>>>>>>> eb02bd1d

    x1 = models.FloatField(blank=True, null=True, help_text=X_HELP_TEXT, verbose_name='x-ml (um)')
    y1 = models.FloatField(blank=True, null=True, help_text=Y_HELP_TEXT, verbose_name='y-ap (um)')
    z1 = models.FloatField(blank=True, null=True, help_text=Z_HELP_TEXT, verbose_name='z-dv (um)')

    x2 = models.FloatField(blank=True, null=True, help_text=X_HELP_TEXT, verbose_name='x-ml (um)')
    y2 = models.FloatField(blank=True, null=True, help_text=Y_HELP_TEXT, verbose_name='y-ap (um)')
    z2 = models.FloatField(blank=True, null=True, help_text=Z_HELP_TEXT, verbose_name='z-dv (um)')

    x3 = models.FloatField(blank=True, null=True, help_text=X_HELP_TEXT, verbose_name='x-ml (um)')
    y3 = models.FloatField(blank=True, null=True, help_text=Y_HELP_TEXT, verbose_name='y-ap (um)')
    z3 = models.FloatField(blank=True, null=True, help_text=Z_HELP_TEXT, verbose_name='z-dv (um)')

    x4 = models.FloatField(blank=True, null=True, help_text=X_HELP_TEXT, verbose_name='x-ml (um)')
    y4 = models.FloatField(blank=True, null=True, help_text=Y_HELP_TEXT, verbose_name='y-ap (um)')
    z4 = models.FloatField(blank=True, null=True, help_text=Z_HELP_TEXT, verbose_name='z-dv (um)')

    nx = models.FloatField(blank=True, null=True, help_text='Number of pixels in x-axis')
    ny = models.FloatField(blank=True, null=True, help_text='Number of pixels in y-axis')
    nz = models.FloatField(blank=True, null=True, help_text='Number of pixels in z-axis')

<<<<<<< HEAD
    brain_region = models.ForeignKey(BrainRegion, default=0, null=True, blank=True,
                                     on_delete=models.SET_NULL, related_name='brain_region')
=======
    brain_region = models.ManyToManyField(
        BrainRegion, default=0, null=True, blank=True, related_name='brain_region')
>>>>>>> eb02bd1d

    def save(self, *args, **kwargs):
        """Ensure only one provenance can be set as default"""
        locations = FOVLocation.objects.filter(
            field_of_view=self.field_of_view, default_provinance=True)
<<<<<<< HEAD
        if self.default_provinance and locations.count() > 0:
=======
        if self.default_provenance and locations.count() > 0:
>>>>>>> eb02bd1d
            locations.update(default_provinance=False)
        super().save(*args, **kwargs)<|MERGE_RESOLUTION|>--- conflicted
+++ resolved
@@ -241,11 +241,7 @@
         default=Provenance.ESTIMATE,
         help_text=_phelp
     )
-<<<<<<< HEAD
-    default_provinance = models.BooleanField(default=False)
-=======
     default_provenance = models.BooleanField(default=False)
->>>>>>> eb02bd1d
 
     x1 = models.FloatField(blank=True, null=True, help_text=X_HELP_TEXT, verbose_name='x-ml (um)')
     y1 = models.FloatField(blank=True, null=True, help_text=Y_HELP_TEXT, verbose_name='y-ap (um)')
@@ -267,22 +263,13 @@
     ny = models.FloatField(blank=True, null=True, help_text='Number of pixels in y-axis')
     nz = models.FloatField(blank=True, null=True, help_text='Number of pixels in z-axis')
 
-<<<<<<< HEAD
-    brain_region = models.ForeignKey(BrainRegion, default=0, null=True, blank=True,
-                                     on_delete=models.SET_NULL, related_name='brain_region')
-=======
     brain_region = models.ManyToManyField(
         BrainRegion, default=0, null=True, blank=True, related_name='brain_region')
->>>>>>> eb02bd1d
 
     def save(self, *args, **kwargs):
         """Ensure only one provenance can be set as default"""
         locations = FOVLocation.objects.filter(
             field_of_view=self.field_of_view, default_provinance=True)
-<<<<<<< HEAD
-        if self.default_provinance and locations.count() > 0:
-=======
         if self.default_provenance and locations.count() > 0:
->>>>>>> eb02bd1d
             locations.update(default_provinance=False)
         super().save(*args, **kwargs)