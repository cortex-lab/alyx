from pathlib import Path
import os.path as op
import json
import urllib.parse

<<<<<<< HEAD
=======
import magic
import requests
>>>>>>> cb0489f9
from django.contrib.auth import get_user_model
from django.http import HttpResponse, FileResponse, JsonResponse, HttpResponseRedirect

from rest_framework import viewsets, views
from rest_framework.response import Response
from rest_framework.decorators import api_view
from rest_framework.reverse import reverse
from rest_framework import generics

from alyx.base import BaseFilterSet, rest_permission_classes
from .serializers import UserSerializer, LabSerializer, NoteSerializer
from .models import Lab, Note
from alyx.settings import TABLES_ROOT, MEDIA_ROOT


@api_view(['GET'])
def api_root(request, format=None):
    """**[==========> CLICK HERE TO GO TO THE ADMIN INTERFACE <==========](/admin)**

    Welcome to Alyx's API! At the moment, there is read-only support for
    unauthenticated user lists, and authenticated read-write subject metadata
    and weighings. This should be reasonably self-documented; standard REST options
    are supported by sending an `OPTIONS /api/subjects/` for example. This is in alpha
    and endpoints are subject to change at short notice!

    **[ ===> Models documentation](/admin/doc/models)**

    """
    return Response({
        'users-url': reverse('user-list', request=request, format=format),
        'subjects-url': reverse('subject-list', request=request, format=format),

        'sessions-url': reverse('session-list', request=request, format=format),
        'projects-url': reverse('project-list', request=request, format=format),
        'labs-url': reverse('lab-list', request=request, format=format),
        'datasets-url': reverse('dataset-list', request=request, format=format),
        'files-url': reverse('filerecord-list', request=request, format=format),

        'datarepository-url': reverse('datarepository-list', request=request, format=format),
        'datarepositorytype-url': reverse(
            'datarepositorytype-list', request=request, format=format),

        'dataformat-url': reverse('dataformat-list', request=request, format=format),
        'dataset-types-url': reverse('datasettype-list', request=request, format=format),
        'register-file': reverse(
            'register-file', request=request, format=format),

        'weighings-url': reverse('weighing-create', request=request, format=format),

        'water-restricted-subjects-url': reverse(
            'water-restricted-subject-list', request=request, format=format),

        'water-administrations-url': reverse(
            'water-administration-create', request=request, format=format),

        #'water-requirement-url': reverse(
        #    'water-requirement', request=request, format=format),

    })


class UserViewSet(viewsets.ReadOnlyModelViewSet):
    """
    Lists all users with the subjects which they are responsible for.
    """
    queryset = get_user_model().objects.all()
    queryset = UserSerializer.setup_eager_loading(queryset)
    serializer_class = UserSerializer
    lookup_field = 'username'
    permission_classes = rest_permission_classes()


class LabFilter(BaseFilterSet):
    pass

    class Meta:
        model = Lab
        exclude = ['json']


class LabList(generics.ListCreateAPIView):
    queryset = Lab.objects.all()
    serializer_class = LabSerializer
    permission_classes = rest_permission_classes()
    lookup_field = 'name'
    filter_class = LabFilter


class LabDetail(generics.RetrieveUpdateDestroyAPIView):
    queryset = Lab.objects.all()
    serializer_class = LabSerializer
    permission_classes = rest_permission_classes()
    lookup_field = 'name'


class NoteList(generics.ListCreateAPIView):
    """
    post:
    If an image is provided, the request body can contain an additional item

    `width`: desired width to resize the image for storage. Aspect ratio will be maintained.
    Options are

    - **None** to use the UPLOADED_IMAGE_WIDTH specified in settings (default)
    - **'orig'** to keep original image size
    - any **integer** to specify the image width
    """
    queryset = Note.objects.all()
    serializer_class = NoteSerializer
    permission_classes = rest_permission_classes()
    filter_class = BaseFilterSet


class NoteDetail(generics.RetrieveUpdateDestroyAPIView):
    queryset = Note.objects.all()
    serializer_class = NoteSerializer
    permission_classes = rest_permission_classes()


class UploadedView(views.APIView):
    permission_classes = rest_permission_classes()

    def get(self, request=None, format=None, img_url=''):
        path = op.join(MEDIA_ROOT, img_url)
        return HttpResponse(path)


def _get_cache_info():
    """
    Load and return the cache info JSON file. Contains information such as cache table timestamp,
    size and API version.

    :return: dict of cache table information
    """
    META_NAME = 'cache_info.json'
    parsed = urllib.parse.urlparse(TABLES_ROOT)
    scheme = parsed.scheme or 'file'
    if scheme == 'file':
        # Cache table is local
        file_json_cache = Path(TABLES_ROOT).joinpath(META_NAME)
        with open(file_json_cache) as fid:
            cache_info = json.load(fid)
    elif scheme.startswith('http'):
        file_json_cache = TABLES_ROOT.strip('/') + f'/{META_NAME}'
        resp = requests.get(file_json_cache)
        resp.raise_for_status()
        cache_info = resp.json()
        if 'location' not in cache_info:
            cache_info['location'] = TABLES_ROOT.strip('/') + '/cache.zip'
    elif scheme == 's3':
        # Use PyArrow to read file from s3
        from misc.management.commands.one_cache import _s3_filesystem
        s3 = _s3_filesystem()
        file_json_cache = parsed.netloc + '/' + parsed.path.strip('/') + '/' + META_NAME
        with s3.open_input_stream(file_json_cache) as stream:
            cache_info = json.load(stream)
        if 'location' not in cache_info:
            cache_info['location'] = TABLES_ROOT.strip('/') + '/' + META_NAME
    else:
        raise ValueError(f'Unsupported URI scheme "{scheme}"')

    return cache_info


class CacheVersionView(views.APIView):
    permission_classes = rest_permission_classes()

    def get(self, request=None, **kwargs):
        return JsonResponse(_get_cache_info())


class CacheDownloadView(views.APIView):
    permission_classes = rest_permission_classes()

    def get(self, request=None, **kwargs):
        if TABLES_ROOT.startswith('http'):
            response = HttpResponseRedirect(TABLES_ROOT.strip('/') + '/cache.zip')
        else:
            cache_file = Path(TABLES_ROOT).joinpath('cache.zip')
            response = FileResponse(open(cache_file, 'br'))
        return response<|MERGE_RESOLUTION|>--- conflicted
+++ resolved
@@ -1,13 +1,9 @@
 from pathlib import Path
 import os.path as op
 import json
+
 import urllib.parse
-
-<<<<<<< HEAD
-=======
-import magic
 import requests
->>>>>>> cb0489f9
 from django.contrib.auth import get_user_model
 from django.http import HttpResponse, FileResponse, JsonResponse, HttpResponseRedirect
 
